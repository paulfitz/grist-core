import {ApiError} from 'app/common/ApiError';
import {ICustomWidget} from 'app/common/CustomWidget';
import {delay} from 'app/common/delay';
import {encodeUrl, getSlugIfNeeded, GristDeploymentType, GristDeploymentTypes,
        GristLoadConfig, IGristUrlState, isOrgInPathOnly, parseSubdomain,
        sanitizePathTail} from 'app/common/gristUrls';
import {getOrgUrlInfo} from 'app/common/gristUrls';
import {isAffirmative, safeJsonParse} from 'app/common/gutil';
import {UserProfile} from 'app/common/LoginSessionAPI';
import {SandboxInfo} from 'app/common/SandboxInfo';
import {tbind} from 'app/common/tbind';
import * as version from 'app/common/version';
import {ApiServer, getOrgFromRequest} from 'app/gen-server/ApiServer';
import {Document} from 'app/gen-server/entity/Document';
import {Organization} from 'app/gen-server/entity/Organization';
import {User} from 'app/gen-server/entity/User';
import {Workspace} from 'app/gen-server/entity/Workspace';
import {Activations} from 'app/gen-server/lib/Activations';
import {DocApiForwarder} from 'app/gen-server/lib/DocApiForwarder';
import {getDocWorkerMap} from 'app/gen-server/lib/DocWorkerMap';
import {Doom} from 'app/gen-server/lib/Doom';
import {HomeDBManager} from 'app/gen-server/lib/homedb/HomeDBManager';
import {Housekeeper} from 'app/gen-server/lib/Housekeeper';
import {Usage} from 'app/gen-server/lib/Usage';
import {AccessTokens, IAccessTokens} from 'app/server/lib/AccessTokens';
import {createSandbox} from 'app/server/lib/ActiveDoc';
import {attachAppEndpoint} from 'app/server/lib/AppEndpoint';
import {appSettings} from 'app/server/lib/AppSettings';
import {attachEarlyEndpoints} from 'app/server/lib/attachEarlyEndpoints';
import {
  AttachmentStoreProvider, checkAvailabilityAttachmentStoreOptions, IAttachmentStoreProvider
} from 'app/server/lib/AttachmentStoreProvider';
import {addRequestUser, getTransitiveHeaders, getUser, getUserId, isAnonymousUser,
        isSingleUserMode, redirectToLoginUnconditionally} from 'app/server/lib/Authorizer';
import {redirectToLogin, RequestWithLogin, signInStatusMiddleware} from 'app/server/lib/Authorizer';
import {forceSessionChange} from 'app/server/lib/BrowserSession';
import {Comm} from 'app/server/lib/Comm';
import {ConfigBackendAPI} from 'app/server/lib/ConfigBackendAPI';
import {IGristCoreConfig} from 'app/server/lib/configCore';
import {create} from 'app/server/lib/create';
import {addDiscourseConnectEndpoints} from 'app/server/lib/DiscourseConnect';
import {addDocApiRoutes} from 'app/server/lib/DocApi';
import {DocManager} from 'app/server/lib/DocManager';
import {DocWorker} from 'app/server/lib/DocWorker';
import {DocWorkerInfo, IDocWorkerMap} from 'app/server/lib/DocWorkerMap';
import {expressWrap, jsonErrorHandler, secureJsonErrorHandler} from 'app/server/lib/expressWrap';
import {Hosts, RequestWithOrg} from 'app/server/lib/extractOrg';
import {addGoogleAuthEndpoint} from 'app/server/lib/GoogleAuth';
import {GristBullMQJobs, GristJobs} from 'app/server/lib/GristJobs';
import {DocTemplate, GristLoginMiddleware, GristLoginSystem, GristServer,
  RequestWithGrist} from 'app/server/lib/GristServer';
import {initGristSessions, SessionStore} from 'app/server/lib/gristSessions';
import {IAuditLogger} from 'app/server/lib/IAuditLogger';
import {IBilling} from 'app/server/lib/IBilling';
import {IDocStorageManager} from 'app/server/lib/IDocStorageManager';
import {EmptyNotifier, INotifier} from 'app/server/lib/INotifier';
import {InstallAdmin} from 'app/server/lib/InstallAdmin';
import log from 'app/server/lib/log';
import {IPermitStore} from 'app/server/lib/Permit';
import {getAppPathTo, getAppRoot, getInstanceRoot, getUnpackedAppRoot} from 'app/server/lib/places';
import {addPluginEndpoints, limitToPlugins} from 'app/server/lib/PluginEndpoint';
import {PluginManager} from 'app/server/lib/PluginManager';
import * as ProcessMonitor from 'app/server/lib/ProcessMonitor';
import {adaptServerUrl, getOrgUrl, getOriginUrl, getScope, integerParam, isParameterOn, optIntegerParam,
        optStringParam, RequestWithGristInfo, stringArrayParam, stringParam, TEST_HTTPS_OFFSET,
        trustOrigin} from 'app/server/lib/requestUtils';
import {buildScimRouter} from 'app/server/lib/scim';
import {ISendAppPageOptions, makeGristConfig, makeMessagePage, makeSendAppPage} from 'app/server/lib/sendAppPage';
import {getDatabaseUrl, listenPromise, timeoutReached} from 'app/server/lib/serverUtils';
import {Sessions} from 'app/server/lib/Sessions';
import * as shutdown from 'app/server/lib/shutdown';
import {TagChecker} from 'app/server/lib/TagChecker';
import {ITelemetry} from 'app/server/lib/Telemetry';
import {startTestingHooks} from 'app/server/lib/TestingHooks';
import {getTestLoginSystem} from 'app/server/lib/TestLogin';
import {UpdateManager} from 'app/server/lib/UpdateManager';
import {addUploadRoute} from 'app/server/lib/uploads';
import {buildWidgetRepository, getWidgetsInPlugins, IWidgetRepository} from 'app/server/lib/WidgetRepository';
import {setupLocale} from 'app/server/localization';
import axios from 'axios';
import * as cookie from 'cookie';
import express from 'express';
import * as fse from 'fs-extra';
import * as http from 'http';
import * as https from 'https';
import {i18n} from 'i18next';
import i18Middleware from 'i18next-http-middleware';
import mapValues = require('lodash/mapValues');
import pick = require('lodash/pick');
import morganLogger from 'morgan';
import {AddressInfo} from 'net';
import fetch from 'node-fetch';
import * as path from 'path';
import * as serveStatic from 'serve-static';

// Health checks are a little noisy in the logs, so we don't show them all.
// We show the first N health checks:
const HEALTH_CHECK_LOG_SHOW_FIRST_N = 10;
// And we show every Nth health check:
const HEALTH_CHECK_LOG_SHOW_EVERY_N = 100;

// DocID of Grist doc to collect the Welcome questionnaire responses, such
// as "GristNewUserInfo".
const DOC_ID_NEW_USER_INFO = process.env.DOC_ID_NEW_USER_INFO;

export interface FlexServerOptions {
  dataDir?: string;

  // Base domain for org hostnames, starting with ".". Defaults to the base domain of APP_HOME_URL.
  baseDomain?: string;
  // Base URL for plugins, if permitted. Defaults to APP_UNTRUSTED_URL.
  pluginUrl?: string;

  // Global grist config options
  settings?: IGristCoreConfig;
}

const noop: express.RequestHandler = (req, res, next) => next();

export class FlexServer implements GristServer {
  public readonly create = create;
  public tagChecker: TagChecker;
  public app: express.Express;
  public deps: Set<string> = new Set();
  public appRoot: string;
  public host: string;
  public tag: string;
  public info = new Array<[string, any]>();
  public usage: Usage;
  public housekeeper: Housekeeper;
  public server: http.Server;
  public httpsServer?: https.Server;
  public settings?: IGristCoreConfig;
  public worker: DocWorkerInfo;
  public electronServerMethods: ElectronServerMethods;
  public readonly docsRoot: string;
  public readonly i18Instance: i18n;
  private _activations: Activations;
  private _comm: Comm;
  private _deploymentType: GristDeploymentType;
  private _dbManager: HomeDBManager;
  private _defaultBaseDomain: string|undefined;
  private _pluginUrl: string|undefined;
  private _pluginUrlReady: boolean = false;
  private _servesPlugins?: boolean;
  private _bundledWidgets?: ICustomWidget[];
  private _billing: IBilling;
  private _installAdmin: InstallAdmin;
  private _instanceRoot: string;
  private _attachmentStoreProvider: IAttachmentStoreProvider;
  private _docManager: DocManager;
  private _docWorker: DocWorker;
  private _hosts: Hosts;
  private _pluginManager: PluginManager;
  private _sessions: Sessions;
  private _sessionStore: SessionStore;
  private _storageManager: IDocStorageManager;
  private _auditLogger: IAuditLogger;
  private _telemetry: ITelemetry;
  private _processMonitorStop?: () => void;    // Callback to stop the ProcessMonitor
  private _docWorkerMap: IDocWorkerMap;
  private _widgetRepository: IWidgetRepository;
  private _notifier: INotifier;
  private _accessTokens: IAccessTokens;
  private _internalPermitStore: IPermitStore;  // store for permits that stay within our servers
  private _externalPermitStore: IPermitStore;  // store for permits that pass through outside servers
  private _disabled: boolean = false;
  private _disableExternalStorage: boolean = false;
  private _healthy: boolean = true;  // becomes false if a serious error has occurred and
                                     // server cannot do its work.
  private _healthCheckCounter: number = 0;
  private _hasTestingHooks: boolean = false;
  private _loginMiddleware: GristLoginMiddleware;
  private _userIdMiddleware: express.RequestHandler;
  private _trustOriginsMiddleware: express.RequestHandler;
  private _docPermissionsMiddleware: express.RequestHandler;
  // This middleware redirects to signin/signup for anon, except on merged org or for
  // a team site that allows anon access.
  private _redirectToLoginWithExceptionsMiddleware: express.RequestHandler;
  // This unconditionally redirects to signin/signup for anon, for pages where anon access
  // is never desired.
  private _redirectToLoginWithoutExceptionsMiddleware: express.RequestHandler;
  // This can be called to do a redirect to signin/signup in a nuanced situation.
  private _redirectToLoginUnconditionally: express.RequestHandler | null;
  private _redirectToOrgMiddleware: express.RequestHandler;
  private _redirectToHostMiddleware: express.RequestHandler;
  private _getLoginRedirectUrl: (req: express.Request, target: URL) => Promise<string>;
  private _getSignUpRedirectUrl: (req: express.Request, target: URL) => Promise<string>;
  private _getLogoutRedirectUrl: (req: express.Request, nextUrl: URL) => Promise<string>;
  private _sendAppPage: (req: express.Request, resp: express.Response, options: ISendAppPageOptions) => Promise<void>;
  private _getLoginSystem: () => Promise<GristLoginSystem>;
  // Set once ready() is called
  private _isReady: boolean = false;
  private _updateManager: UpdateManager;
  private _sandboxInfo: SandboxInfo;
  private _jobs?: GristJobs;

  constructor(public port: number, public name: string = 'flexServer',
              public readonly options: FlexServerOptions = {}) {
    this._getLoginSystem = create.getLoginSystem.bind(create);
    this.settings = options.settings;
    this.app = express();
    this.app.set('port', port);

    this.appRoot = getAppRoot();
    this.host = process.env.GRIST_HOST || "localhost";
    log.info(`== Grist version is ${version.version} (commit ${version.gitcommit})`);
    this.info.push(['appRoot', this.appRoot]);
    // Initialize locales files.
    this.i18Instance = setupLocale(this.appRoot);
    if (Array.isArray(this.i18Instance.options.preload)) {
      this.info.push(['i18:locale', this.i18Instance.options.preload.join(",")]);
    }
    if (Array.isArray(this.i18Instance.options.ns)) {
      this.info.push(['i18:namespace', this.i18Instance.options.ns.join(",")]);
    }
    // Add language detection middleware.
    this.app.use(i18Middleware.handle(this.i18Instance));
    // This directory hold Grist documents.
    let docsRoot = path.resolve((this.options && this.options.dataDir) ||
                                  process.env.GRIST_DATA_DIR ||
                                  getAppPathTo(this.appRoot, 'samples'));
    // In testing, it can be useful to separate out document roots used
    // by distinct FlexServers.
    if (process.env.GRIST_TEST_ADD_PORT_TO_DOCS_ROOT === 'true') {
      docsRoot = path.resolve(docsRoot, String(port));
    }
    // Create directory if it doesn't exist.
    // TODO: track down all dependencies on 'samples' existing in tests and
    // in dev environment, and remove them.  Then it would probably be best
    // to simply fail if the docs root directory does not exist.
    fse.mkdirpSync(docsRoot);
    this.docsRoot = fse.realpathSync(docsRoot);
    this.info.push(['docsRoot', this.docsRoot]);

    this._deploymentType = this.create.deploymentType();
    if (process.env.GRIST_TEST_SERVER_DEPLOYMENT_TYPE) {
      this._deploymentType = GristDeploymentTypes.check(process.env.GRIST_TEST_SERVER_DEPLOYMENT_TYPE);
    }

    const homeUrl = process.env.APP_HOME_URL;
    // The "base domain" is only a thing if orgs are encoded as a subdomain.
    if (process.env.GRIST_ORG_IN_PATH === 'true' || process.env.GRIST_SINGLE_ORG) {
      this._defaultBaseDomain = options.baseDomain || (homeUrl && new URL(homeUrl).hostname);
    } else {
      this._defaultBaseDomain = options.baseDomain || (homeUrl && parseSubdomain(new URL(homeUrl).hostname).base);
    }
    this.info.push(['defaultBaseDomain', this._defaultBaseDomain]);
    this._pluginUrl = options.pluginUrl || process.env.APP_UNTRUSTED_URL;

    // The electron build is not supported at this time, but this stub
    // implementation of electronServerMethods is present to allow kicking
    // its tires.
    let userConfig: any = {
      recentItems: [],
    };
    this.electronServerMethods = {
      onDocOpen(cb) {
        // currently only a stub.
        cb('');
      },
      async getUserConfig() {
        return userConfig;
      },
      async updateUserConfig(obj: any) {
        userConfig = obj;
      },
      onBackupMade() {
        log.info('backup skipped');
      }
    };

    this.app.use((req, res, next) => {
      (req as RequestWithGrist).gristServer = this;
      next();
    });
  }

  public getHost(): string {
    return `${this.host}:${this.getOwnPort()}`;
  }

  // Get a url for this server, based on the protocol it speaks (http), the host it
  // runs on, and the port it listens on.  The url the client uses to communicate with
  // the server may be different if there are intermediaries (such as a load-balancer
  // terminating TLS).
  public getOwnUrl(): string {
    const port = this.getOwnPort();
    return `http://${this.host}:${port}`;
  }

  /**
   * Get a url for the home server api.  Called without knowledge of a specific
   * request, so will default to a generic url.  Use of this method can render
   * code incompatible with custom base domains (currently, sendgrid notifications
   * via Notifier are incompatible for this reason).
   */
  public getDefaultHomeUrl(): string {
    const homeUrl = process.env.APP_HOME_URL || (this._has('api') && this.getOwnUrl());
    if (!homeUrl) { throw new Error("need APP_HOME_URL"); }
    return homeUrl;
  }

  /**
   * Same as getDefaultHomeUrl, but for internal use.
   */
  public getDefaultHomeInternalUrl(): string {
    return process.env.APP_HOME_INTERNAL_URL || this.getDefaultHomeUrl();
  }

  /**
   * Get a url for the home server api, adapting it to match the base domain in the
   * requested url.  This adaptation is important for cookie-based authentication.
   *
   * If relPath is given, returns that path relative to homeUrl. If omitted, note that
   * getHomeUrl() will still return a URL ending in "/".
   */
  public getHomeUrl(req: express.Request, relPath: string = ''): string {
    // Get the default home url.
    const homeUrl = new URL(relPath, this.getDefaultHomeUrl());
    adaptServerUrl(homeUrl, req as RequestWithOrg);
    return homeUrl.href;
  }

  /**
   * Same as getHomeUrl, but for requesting internally.
   */
  public getHomeInternalUrl(relPath: string = ''): string {
    const homeUrl = new URL(relPath, this.getDefaultHomeInternalUrl());
    return homeUrl.href;
  }

  /**
   * Get a home url that is appropriate for the given document.  For now, this
   * returns a default that works for all documents.  That could change in future,
   * specifically with custom domains (perhaps we might limit which docs can be accessed
   * based on domain).
   */
  public async getHomeUrlByDocId(docId: string, relPath: string = ''): Promise<string> {
    return new URL(relPath, this.getDefaultHomeInternalUrl()).href;
  }

  // Get the port number the server listens on.  This may be different from the port
  // number the client expects when communicating with the server if there are intermediaries.
  public getOwnPort(): number {
    // Get the port from the server in case it was started with port 0.
    return this.server ? (this.server.address() as AddressInfo).port : this.port;
  }

  /**
   * Get interface to job queues.
   */
  public getJobs(): GristJobs {
    const jobs = this._jobs || new GristBullMQJobs();
    return jobs;
  }

  /**
   * Get a url to an org that should be accessible by all signed-in users. For now, this
   * returns the base URL of the personal org (typically docs[-s]).
   */
  public getMergedOrgUrl(req: RequestWithLogin, pathname: string = '/'): string {
    return this._getOrgRedirectUrl(req, this._dbManager.mergedOrgDomain(), pathname);
  }

  public getPermitStore(): IPermitStore {
    if (!this._internalPermitStore) { throw new Error('no permit store available'); }
    return this._internalPermitStore;
  }

  public getExternalPermitStore(): IPermitStore {
    if (!this._externalPermitStore) { throw new Error('no permit store available'); }
    return this._externalPermitStore;
  }

  public getSessions(): Sessions {
    if (!this._sessions) { throw new Error('no sessions available'); }
    return this._sessions;
  }

  public getComm(): Comm {
    if (!this._comm) { throw new Error('no Comm available'); }
    return this._comm;
  }

  public getDeploymentType(): GristDeploymentType {
    return this._deploymentType;
  }

  public getHosts(): Hosts {
    if (!this._hosts) { throw new Error('no hosts available'); }
    return this._hosts;
  }

  public getActivations(): Activations {
    if (!this._activations) { throw new Error('no activations available'); }
    return this._activations;
  }

  public getHomeDBManager(): HomeDBManager {
    if (!this._dbManager) { throw new Error('no home db available'); }
    return this._dbManager;
  }

  public getStorageManager(): IDocStorageManager {
    if (!this._storageManager) { throw new Error('no storage manager available'); }
    return this._storageManager;
  }

  public getAuditLogger(): IAuditLogger {
    if (!this._auditLogger) { throw new Error('no audit logger available'); }
    return this._auditLogger;
  }

  public getDocManager(): DocManager {
    if (!this._docManager) { throw new Error('no document manager available'); }
    return this._docManager;
  }

  public getTelemetry(): ITelemetry {
    if (!this._telemetry) { throw new Error('no telemetry available'); }
    return this._telemetry;
  }

  public getWidgetRepository(): IWidgetRepository {
    if (!this._widgetRepository) { throw new Error('no widget repository available'); }
    return this._widgetRepository;
  }

  public hasNotifier(): boolean {
    return Boolean(this._notifier) && this._notifier !== EmptyNotifier;
  }

  public getNotifier(): INotifier {
    if (!this._notifier) { throw new Error('no notifier available'); }
    return this._notifier;
  }

  public getInstallAdmin(): InstallAdmin {
    if (!this._installAdmin) { throw new Error('no InstallAdmin available'); }
    return this._installAdmin;
  }

  public getAccessTokens() {
    if (this._accessTokens) { return this._accessTokens; }
    this.addDocWorkerMap();
    const cli = this._docWorkerMap.getRedisClient();
    this._accessTokens = new AccessTokens(cli);
    return this._accessTokens;
  }

  public getUpdateManager() {
    if (!this._updateManager) { throw new Error('no UpdateManager available'); }
    return this._updateManager;
  }

  public getBilling(): IBilling {
    if (!this._billing) {
      if (!this._dbManager) { throw new Error("need dbManager"); }
      this._billing = this.create.Billing(this._dbManager, this);
    }
    return this._billing;
  }

  public sendAppPage(req: express.Request, resp: express.Response, options: ISendAppPageOptions): Promise<void> {
    if (!this._sendAppPage) { throw new Error('no _sendAppPage method available'); }
    return this._sendAppPage(req, resp, options);
  }

  public addLogging() {
    if (this._check('logging')) { return; }
    if (!this._httpLoggingEnabled()) { return; }
    // Add a timestamp token that matches exactly the formatting of non-morgan logs.
    morganLogger.token('logTime', (req: Request) => log.timestamp());
    // Add an optional gristInfo token that can replace the url, if the url is sensitive.
    morganLogger.token('gristInfo', (req: RequestWithGristInfo) =>
                       req.gristInfo || req.originalUrl || req.url);
    morganLogger.token('host', (req: express.Request) => req.get('host'));
    morganLogger.token('body', (req: express.Request) =>
      req.is('application/json') ? JSON.stringify(req.body) : undefined
    );

    // For debugging, be careful not to enable logging in production (may log sensitive data)
    const shouldLogBody = isAffirmative(process.env.GRIST_LOG_HTTP_BODY);

    const msg = `:logTime :host :method :gristInfo ${shouldLogBody ? ':body ' : ''}` +
      ":status :response-time ms - :res[content-length]";
    // In hosted Grist, render json so logs retain more organization.
    function outputJson(tokens: any, req: any, res: any) {
      return JSON.stringify({
        timestamp: tokens.logTime(req, res),
        host: tokens.host(req, res),
        method: tokens.method(req, res),
        path: tokens.gristInfo(req, res),
        ...(shouldLogBody ? { body: tokens.body(req, res) } : {}),
        status: tokens.status(req, res),
        timeMs: parseFloat(tokens['response-time'](req, res)) || undefined,
        contentLength: parseInt(tokens.res(req, res, 'content-length'), 10) || undefined,
        altSessionId: req.altSessionId,
      });
    }
    this.app.use(morganLogger(process.env.GRIST_HOSTED_VERSION ? outputJson : msg, {
      skip: this._shouldSkipRequestLogging.bind(this)
    }));
  }

  public addHealthCheck() {
    if (this._check('health')) { return; }
    // Health check endpoint. if called with /hooks, testing hooks are required in order to be
    // considered healthy.  Testing hooks are used only in server started for tests, and
    // /status/hooks allows the tests to wait for them to be ready.
    // If db=1 query parameter is included, status will include the status of DB connection.
    // If redis=1 query parameter is included, status will include the status of the Redis connection.
    // If docWorkerRegistered=1 query parameter is included, status will include the status of the
    // doc worker registration in Redis.
    this.app.get('/status(/hooks)?', async (req, res) => {
      const checks = new Map<string, Promise<boolean>|boolean>();
      const timeout = optIntegerParam(req.query.timeout, 'timeout') || 10_000;

      // Check that the given promise resolves with no error within our timeout.
      const asyncCheck = async (promise: Promise<unknown>|undefined) => {
        if (!promise || await timeoutReached(timeout, promise) === true) {
          return false;
        }
        return promise.then(() => true, () => false);     // Success => true, rejection => false
      };

      if (req.path.endsWith('/hooks')) {
        checks.set('hooks', this._hasTestingHooks);
      }
      if (isParameterOn(req.query.db)) {
        checks.set('db', asyncCheck(this._dbManager.connection.query('SELECT 1')));
      }
      if (isParameterOn(req.query.redis)) {
        checks.set('redis', asyncCheck(this._docWorkerMap.getRedisClient()?.pingAsync()));
      }
      if (isParameterOn(req.query.docWorkerRegistered) && this.worker) {
        // Only check whether the doc worker is registered if we have a worker.
        // The Redis client may not be connected, but in this case this has to
        // be checked with the 'redis' parameter (the user may want to avoid
        // removing workers when connection is unstable).
        if (this._docWorkerMap.getRedisClient()?.connected) {
          checks.set('docWorkerRegistered', asyncCheck(
            this._docWorkerMap.isWorkerRegistered(this.worker).then(isRegistered => {
              if (!isRegistered) { throw new Error('doc worker not registered'); }
              return isRegistered;
            })
          ));
        }
      }
      if (isParameterOn(req.query.ready)) {
        checks.set('ready', this._isReady);
      }
      let extra = '';
      let ok = true;
      // If we had any extra check, collect their status to report them.
      if (checks.size > 0) {
        const results = await Promise.all(checks.values());
        ok = ok && results.every(r => r === true);
        const notes = Array.from(checks.keys(), (key, i) => `${key} ${results[i] ? 'ok' : 'not ok'}`);
        extra = ` (${notes.join(", ")})`;
      }

      if (this._healthy && ok) {
        this._healthCheckCounter++;
        res.status(200).send(`Grist ${this.name} is alive${extra}.`);
      } else {
        this._healthCheckCounter = 0;  // reset counter if we ever go internally unhealthy.
        res.status(500).send(`Grist ${this.name} is unhealthy${extra}.`);
      }
    });
  }

  /**
   *
   * Adds a /boot/$GRIST_BOOT_KEY page that shows diagnostics.
   * Accepts any /boot/... URL in order to let the front end
   * give some guidance if the user is stumbling around trying
   * to find the boot page, but won't actually provide diagnostics
   * unless GRIST_BOOT_KEY is set in the environment, and is present
   * in the URL.
   *
   * We take some steps to make the boot page available even when
   * things are going wrong, and should take more in future.
   *
   * When rendering the page a hardcoded 'boot' tag is used, which
   * is used to ensure that static assets are served locally and
   * we aren't relying on APP_STATIC_URL being set correctly.
   *
   * We use a boot key so that it is more acceptable to have this
   * boot page living outside of the authentication system, which
   * could be broken.
   *
   * TODO: there are some configuration problems that currently
   * result in Grist not running at all. ideally they would result in
   * Grist running in a limited mode that is enough to bring up the boot
   * page.
   *
   */
  public addBootPage() {
    if (this._check('boot')) { return; }
    this.app.get('/boot(/*)?', async (req, res) => {
      // Doing a good redirect is actually pretty subtle and we might
      // get it wrong, so just say /boot got moved.
      res.send('The /boot/KEY page is now /admin?boot-key=KEY');
    });
  }

  public getBootKey(): string|undefined {
    return appSettings.section('boot').flag('key').readString({
      envVar: 'GRIST_BOOT_KEY'
    });
  }

  public denyRequestsIfNotReady() {
    this.app.use((_req, res, next) => {
      if (!this._isReady) {
        // If ready() hasn't been called yet, don't continue, and
        // give a clear error. This is to avoid exposing the service
        // in a partially configured form.
        return res.status(503).json({error: 'Service unavailable during start up'});
      }
      next();
    });
  }

  public testAddRouter() {
    if (this._check('router')) { return; }
    this.app.get('/test/router', (req, res) => {
      const act = optStringParam(req.query.act, 'act') || 'none';
      const port = stringParam(req.query.port, 'port');  // port is trusted in mock; in prod it is not.
      if (act === 'add' || act === 'remove') {
        const host = `localhost:${port}`;
        return res.status(200).json({
          act,
          host,
          url: `http://${host}`,
          message: 'ok',
        });
      }
      return res.status(500).json({error: 'unrecognized action'});
    });
  }

  public addCleanup() {
    if (this._check('cleanup')) { return; }
    // Set up signal handlers. Note that nodemon sends SIGUSR2 to restart node.
    shutdown.cleanupOnSignals('SIGINT', 'SIGTERM', 'SIGHUP', 'SIGUSR2');

    // We listen for uncaughtExceptions / unhandledRejections, but do exit when they happen. It is
    // a strong recommendation, which seems best to follow
    // (https://nodejs.org/docs/latest-v18.x/api/process.html#warning-using-uncaughtexception-correctly).
    // We do try to shutdown cleanly (i.e. do any planned cleanup), which goes somewhat against
    // the recommendation to do only synchronous work.

    let counter = 0;

    // Note that this event catches also 'unhandledRejection' (origin should be either
    // 'uncaughtException' or 'unhandledRejection').
    process.on('uncaughtException', (err, origin) => {
      log.error(`UNHANDLED ERROR ${origin} (${counter}):`, err);
      if (counter === 0) {
        // Only call shutdown once. It's async and could in theory fail, in which case it would be
        // another unhandledRejection, and would get caught and reported by this same handler.
        void(shutdown.exit(1));
      }
      counter++;
    });
  }

  public addTagChecker() {
    if (this._check('tag', '!org')) { return; }
    // Handle requests that start with /v/TAG/ and set .tag property on them.
    this.tag = version.gitcommit;
    this.info.push(['tag', this.tag]);
    this.tagChecker = new TagChecker(this.tag);
    this.app.use(this.tagChecker.inspectTag);
  }

  /**
   * To allow routing to doc workers via the path, doc workers remove any
   * path prefix of the form /dw/...../ if present.  The prefix is not checked,
   * just removed unconditionally.
   * TODO: determine what the prefix should be, and check it, to catch bugs.
   */
  public stripDocWorkerIdPathPrefixIfPresent() {
    if (this._check('strip_dw', '!tag', '!org')) { return; }
    this.app.use((req, resp, next) => {
      const match = req.url.match(/^\/dw\/([-a-zA-Z0-9]+)([/?].*)?$/);
      if (match) { req.url = sanitizePathTail(match[2]); }
      next();
    });
  }

  public addOrg() {
    if (this._check('org', 'homedb', 'hosts')) { return; }
    this.app.use(this._hosts.extractOrg);
  }

  public setDirectory() {
    if (this._check('dir')) { return; }
    process.chdir(getUnpackedAppRoot(this.appRoot));
  }

  public get instanceRoot() {
    if (!this._instanceRoot) {
      this._instanceRoot = getInstanceRoot();
      this.info.push(['instanceRoot', this._instanceRoot]);
    }
    return this._instanceRoot;
  }

  public addStaticAndBowerDirectories() {
    if (this._check('static_and_bower', 'dir')) { return; }
    this.addTagChecker();
    // Grist has static help files, which may be useful for standalone app,
    // but for hosted grist the latest help is at support.getgrist.com.  Redirect
    // to this page for the benefit of crawlers which currently rank the static help
    // page link highly for historic reasons.
    this.app.use(/^\/help\//, expressWrap(async (req, res) => {
      res.redirect('https://support.getgrist.com');
    }));
    // If there is a directory called "static_ext", serve material from there
    // as well. This isn't used in grist-core but is handy for extensions such
    // as an Electron app.
    const staticExtDir = getAppPathTo(this.appRoot, 'static') + '_ext';
    const staticExtApp = fse.existsSync(staticExtDir) ?
      express.static(staticExtDir, serveAnyOrigin) : null;
    const staticApp = express.static(getAppPathTo(this.appRoot, 'static'), serveAnyOrigin);
    const bowerApp = express.static(getAppPathTo(this.appRoot, 'bower_components'), serveAnyOrigin);
    if (process.env.GRIST_LOCALES_DIR) {
      const locales = express.static(process.env.GRIST_LOCALES_DIR, serveAnyOrigin);
      this.app.use("/locales", this.tagChecker.withTag(locales));
    }
    if (staticExtApp) { this.app.use(this.tagChecker.withTag(staticExtApp)); }
    this.app.use(this.tagChecker.withTag(staticApp));
    this.app.use(this.tagChecker.withTag(bowerApp));
  }

  // Some tests rely on testFOO.html files being served.
  public addAssetsForTests() {
    if (this._check('testAssets', 'dir')) { return; }
    // Serve test[a-z]*.html for test purposes.
    this.app.use(/^\/(test[a-z]*.html)$/i, expressWrap(async (req, res) =>
      res.sendFile(req.params[0], {root: getAppPathTo(this.appRoot, 'static')})));
  }

  // Plugin operation relies currently on grist-plugin-api.js being available,
  // and with Grist's static assets to be also available on the untrusted
  // host.  The assets should be available without version tags, but not
  // at the root level - we nest them in /plugins/assets.
  public async addAssetsForPlugins() {
    if (this._check('pluginUntaggedAssets', 'dir')) { return; }
    this.app.use(/^\/(grist-plugin-api.js)$/, expressWrap(async (req, res) =>
      res.sendFile(req.params[0], {root: getAppPathTo(this.appRoot, 'static')})));
    // Plugins get access to static resources without a tag
    this.app.use(
      '/plugins/assets',
      limitToPlugins(this, express.static(getAppPathTo(this.appRoot, 'static'))));
    this.app.use(
      '/plugins/assets',
      limitToPlugins(this, express.static(getAppPathTo(this.appRoot, 'bower_components'))));
    // Serve custom-widget.html message for anyone.
    this.app.use(/^\/(custom-widget.html)$/, expressWrap(async (req, res) =>
      res.sendFile(req.params[0], {root: getAppPathTo(this.appRoot, 'static')})));
    this.addOrg();
    addPluginEndpoints(this, await this._addPluginManager());

    // Serve bundled custom widgets on the plugin endpoint.
    const places = getWidgetsInPlugins(this, '');
    if (places.length > 0) {
      // For all widgets served in place, replace any copies of
      // grist-plugin-api.js with this app's version of it.
      // This is perhaps a bit rude, but beats the alternative
      // of either using inconsistent bundled versions, or
      // requiring network access.
      this.app.use(/^\/widgets\/.*\/(grist-plugin-api.js)$/, expressWrap(async (req, res) =>
          res.sendFile(req.params[0], {root: getAppPathTo(this.appRoot, 'static')})));
    }
    for (const place of places) {
      this.app.use(
        '/widgets/' + place.pluginId, this.tagChecker.withTag(
          limitToPlugins(this, express.static(place.dir, serveAnyOrigin))
         )
       );
    }
  }

  // Prepare cache for managing org-to-host relationship.
  public addHosts() {
    if (this._check('hosts', 'homedb')) { return; }
    this._hosts = new Hosts(this._defaultBaseDomain, this._dbManager, this);
  }

  public async initHomeDBManager() {
    if (this._check('homedb')) { return; }
    this._dbManager = new HomeDBManager();
    this._dbManager.setPrefix(process.env.GRIST_ID_PREFIX || "");
    await this._dbManager.connect();
    await this._dbManager.initializeSpecialIds();
    // Report which database we are using, without sensitive credentials.
    this.info.push(['database', getDatabaseUrl(this._dbManager.connection.options, false)]);
    // If the installation appears to be new, give it an id and a creation date.
    this._activations = new Activations(this._dbManager);
    await this._activations.current();
    this._installAdmin = await this.create.createInstallAdmin(this._dbManager);
  }

  public addDocWorkerMap() {
    if (this._check('map')) { return; }
    this._docWorkerMap = getDocWorkerMap();
    this._internalPermitStore = this._docWorkerMap.getPermitStore('internal');
    this._externalPermitStore = this._docWorkerMap.getPermitStore('external');
  }

  // Set up the main express middleware used.  For a single user setup, without logins,
  // all this middleware is currently a no-op.
  public addAccessMiddleware() {
    if (this._check('middleware', 'map', 'loginMiddleware', isSingleUserMode() ? null : 'hosts')) { return; }

    if (!isSingleUserMode()) {
      const skipSession = appSettings.section('login').flag('skipSession').readBool({
        envVar: 'GRIST_IGNORE_SESSION',
      });
      // Middleware to redirect landing pages to preferred host
      this._redirectToHostMiddleware = this._hosts.redirectHost;
      // Middleware to add the userId to the express request object.
      this._userIdMiddleware = expressWrap(addRequestUser.bind(
        null, this._dbManager, this._internalPermitStore,
        {
          overrideProfile: this._loginMiddleware.overrideProfile?.bind(this._loginMiddleware),
            // Set this to false to stop Grist using a cookie for authentication purposes.
          skipSession,
          gristServer: this,
        }
      ));
      this._trustOriginsMiddleware = expressWrap(trustOriginHandler);
      // middleware to authorize doc access to the app. Note that this requires the userId
      // to be set on the request by _userIdMiddleware.
      this._docPermissionsMiddleware = expressWrap((...args) => this._docWorker.assertDocAccess(...args));
      this._redirectToLoginWithExceptionsMiddleware = redirectToLogin(true,
                                                                      this._getLoginRedirectUrl,
                                                                      this._getSignUpRedirectUrl,
                                                                      this._dbManager);
      this._redirectToLoginWithoutExceptionsMiddleware = redirectToLogin(false,
                                                                         this._getLoginRedirectUrl,
                                                                         this._getSignUpRedirectUrl,
                                                                         this._dbManager);
      this._redirectToLoginUnconditionally = redirectToLoginUnconditionally(this._getLoginRedirectUrl,
                                                                            this._getSignUpRedirectUrl);
      this._redirectToOrgMiddleware = tbind(this._redirectToOrg, this);
    } else {
      this._userIdMiddleware = noop;
      this._trustOriginsMiddleware = noop;
      // For standalone single-user Grist, documents are stored on-disk
      // with their filename equal to the document title, no document
      // aliases are possible, and there is no access control.
      // The _docPermissionsMiddleware is a no-op.
      // TODO We might no longer have any tests for isSingleUserMode, or modes of operation.
      this._docPermissionsMiddleware = noop;
      this._redirectToLoginWithExceptionsMiddleware = noop;
      this._redirectToLoginWithoutExceptionsMiddleware = noop;
      this._redirectToLoginUnconditionally = null;  // there is no way to log in.
      this._redirectToOrgMiddleware = noop;
      this._redirectToHostMiddleware = noop;
    }
  }

  /**
   * Add middleware common to all API endpoints (including forwarding ones).
   */
  public addApiMiddleware() {
    if (this._check('api-mw', 'middleware')) { return; }
    // API endpoints need req.userId and need to support requests from different subdomains.
    this.app.use("/api", this._userIdMiddleware);
    this.app.use("/api", this._trustOriginsMiddleware);
    this.app.use("/api", noCaching);
  }

  /**
   * Add error-handling middleware common to all API endpoints.
   */
  public addApiErrorHandlers() {
    if (this._check('api-error', 'api-mw')) { return; }

    // add a final not-found handler for api
    this.app.use("/api", (req, res) => {
      res.status(404).send({error: `not found: ${req.originalUrl}`});
    });

    // Add a final error handler for /api endpoints that reports errors as JSON.
    this.app.use('/api/auth', secureJsonErrorHandler);
    this.app.use('/api', jsonErrorHandler);
  }

  public addHomeApi() {
    if (this._check('api', 'homedb', 'json', 'api-mw')) { return; }

    // ApiServer's constructor adds endpoints to the app.
    // tslint:disable-next-line:no-unused-expression
    new ApiServer(this, this.app, this._dbManager, this._widgetRepository = buildWidgetRepository(this));
  }

  public addScimApi() {
    if (this._check('scim', 'api', 'homedb', 'json', 'api-mw')) { return; }

    const scimRouter = isAffirmative(process.env.GRIST_ENABLE_SCIM) ?
      buildScimRouter(this._dbManager, this._installAdmin) :
      () => {
        throw new ApiError('SCIM API is not enabled', 501);
      };

    this.app.use('/api/scim', scimRouter);
  }


  public addBillingApi() {
    if (this._check('billing-api', 'homedb', 'json', 'api-mw')) { return; }
    this.getBilling().addEndpoints(this.app);
    this.getBilling().addEventHandlers();
  }

  public async addBillingMiddleware() {
    if (this._check('activation', 'homedb')) { return; }
    await this.getBilling().addMiddleware?.(this.app);
  }

  /**
   * Add a /api/log endpoint that simply outputs client errors to our
   * logs.  This is a minimal placeholder for a special-purpose
   * service for dealing with client errors.
   */
  public addLogEndpoint() {
    if (this._check('log-endpoint', 'json', 'api-mw')) { return; }

    this.app.post('/api/log', async (req, resp) => {
      const mreq = req as RequestWithLogin;
      log.rawWarn('client error', {
        event: req.body.event,
        docId: req.body.docId,
        page: req.body.page,
        browser: req.body.browser,
        org: mreq.org,
        email: mreq.user && mreq.user.loginEmail,
        userId: mreq.userId,
        altSessionId: mreq.altSessionId,
      });
      return resp.status(200).send();
    });
  }

  public addAuditLogger() {
    if (this._check('audit-logger', 'homedb')) { return; }

    this._auditLogger = this.create.AuditLogger(this._dbManager, this);
  }

  public async addTelemetry() {
    if (this._check('telemetry', 'homedb', 'json', 'api-mw')) { return; }

    this._telemetry = this.create.Telemetry(this._dbManager, this);
    this._telemetry.addEndpoints(this.app);
    await this._telemetry.start();

    // Start up a monitor for memory and cpu usage.
    this._processMonitorStop = ProcessMonitor.start(this._telemetry);
  }

  public async close() {
    this._processMonitorStop?.();
    await this._updateManager?.clear();
    if (this.usage)  { await this.usage.close(); }
    if (this._hosts) { this._hosts.close(); }
    if (this._dbManager) {
      this._dbManager.removeAllListeners();
      this._dbManager.flushDocAuthCache();
    }
    if (this.server)      { this.server.close(); }
    if (this.httpsServer) { this.httpsServer.close(); }
    if (this.housekeeper) { await this.housekeeper.stop(); }
    if (this._jobs)       { await this._jobs.stop(); }
    await this._shutdown();
    if (this._accessTokens) { await this._accessTokens.close(); }
    // Do this after _shutdown, since DocWorkerMap is used during shutdown.
    if (this._docWorkerMap) { await this._docWorkerMap.close(); }
    if (this._sessionStore) { await this._sessionStore.close(); }
    if (this._auditLogger) { await this._auditLogger.close(); }
  }

  public addDocApiForwarder() {
    if (this._check('doc_api_forwarder', '!json', 'homedb', 'api-mw', 'map')) { return; }
    const docApiForwarder = new DocApiForwarder(this._docWorkerMap, this._dbManager, this);
    docApiForwarder.addEndpoints(this.app);
  }

  public addJsonSupport() {
    if (this._check('json')) { return; }
    this.app.use(express.json({limit: '1mb'}));  // Increase from the default 100kb
  }

  public addSessions() {
    if (this._check('sessions', 'loginMiddleware')) { return; }
    this.addTagChecker();
    this.addOrg();

    // Create the sessionStore and related objects.
    const {sessions, sessionMiddleware, sessionStore} = initGristSessions(getUnpackedAppRoot(this.instanceRoot), this);
    this.app.use(sessionMiddleware);
    this.app.use(signInStatusMiddleware);

    // Create an endpoint for making cookies during testing.
    this.app.get('/test/session', async (req, res) => {
      const mreq = req as RequestWithLogin;
      forceSessionChange(mreq.session);
      res.status(200).send(`Grist ${this.name} is alive and is interested in you.`);
    });

    this._sessions = sessions;
    this._sessionStore = sessionStore;
  }

  // Close connections and stop accepting new connections.  Remove server from any lists
  // it may be in.
  public async stopListening(mode: 'crash'|'clean' = 'clean') {
    if (!this._disabled) {
      if (mode === 'clean') {
        await this._shutdown();
        this._disabled = true;
      } else {
        this._disabled = true;
        if (this._comm) {
          this._comm.setServerActivation(false);
          this._comm.destroyAllClients();
        }
      }
      this.server.close();
      if (this.httpsServer) { this.httpsServer.close(); }
    }
  }

  public async createWorkerUrl(): Promise<{url: string, host: string}> {
    if (!process.env.GRIST_ROUTER_URL) {
      throw new Error('No service available to create worker url');
    }
    const w = await axios.get(process.env.GRIST_ROUTER_URL,
                              {params: {act: 'add', port: this.getOwnPort()}});
    log.info(`DocWorker registered itself via ${process.env.GRIST_ROUTER_URL} as ${w.data.url}`);
    const statusUrl = `${w.data.url}/status`;
    // We now wait for the worker to be available from the url that clients will
    // use to connect to it.  This may take some time.  The main delay is the
    // new target group and load balancer rule taking effect - typically 10-20 seconds.
    // If we don't wait, the worker will end up registered for work and clients
    // could end up trying to reach it to open documents - but the url they have
    // won't work.
    for (let tries = 0; tries < 600; tries++) {
      await delay(1000);
      try {
        await axios.get(statusUrl);
        return w.data;
      } catch (err) {
        log.debug(`While waiting for ${statusUrl} got error ${(err as Error).message}`);
      }
    }
    throw new Error(`Cannot connect to ${statusUrl}`);
  }

  // Accept new connections again.  Add server to any lists it needs to be in to get work.
  public async restartListening() {
    if (!this._docWorkerMap) { throw new Error('expected to have DocWorkerMap'); }
    await this.stopListening('clean');
    if (this._disabled) {
      if (this._storageManager) {
        this._storageManager.testReopenStorage();
      }
      this._comm.setServerActivation(true);
      if (this.worker) {
        await this._startServers(this.server, this.httpsServer, this.name, this.port, false);
        await this._addSelfAsWorker(this._docWorkerMap);
      }
      this._disabled = false;
    }
  }

  public async addLandingPages() {
    // TODO: check if isSingleUserMode() path can be removed from this method
    if (this._check('landing', 'map', isSingleUserMode() ? null : 'homedb')) { return; }
    this.addSessions();

    // Initialize _sendAppPage helper.
    this._sendAppPage = makeSendAppPage({
      server: this,
      staticDir: getAppPathTo(this.appRoot, 'static'),
      tag: this.tag,
      testLogin: isTestLoginAllowed(),
      baseDomain: this._defaultBaseDomain,
    });

    const forceLogin = appSettings.section('login').flag('forced').readBool({
      envVar: 'GRIST_FORCE_LOGIN',
    });

    const forcedLoginMiddleware = forceLogin ? this._redirectToLoginWithoutExceptionsMiddleware : noop;

    const welcomeNewUser: express.RequestHandler = isSingleUserMode() ?
      (req, res, next) => next() :
      expressWrap(async (req, res, next) => {
        const mreq = req as RequestWithLogin;
        const user = getUser(req);
        if (user && user.isFirstTimeUser) {
          log.debug(`welcoming user: ${user.name}`);
          // Reset isFirstTimeUser flag.
          await this._dbManager.updateUser(user.id, {isFirstTimeUser: false});

          // This is a good time to set some other flags, for showing a page with welcome question(s)
          // to this new user and recording their sign-up with Google Tag Manager. These flags are also
          // scoped to the user, but isFirstTimeUser has a dedicated DB field because it predates userPrefs.
          // Note that the updateOrg() method handles all levels of prefs (for user, user+org, or org).
          await this._dbManager.updateOrg(getScope(req), 0, {userPrefs: {
            showNewUserQuestions: true,
            recordSignUpEvent: true
          }});

          // Give a chance to the login system to react to the first visit after signup.
          this._loginMiddleware.onFirstVisit?.(req);

          // If we need to copy an unsaved document or template as part of sign-up, do so now
          // and redirect to it.
          const docId = await this._maybeCopyDocToHomeWorkspace(mreq, res);
          if (docId) {
            return res.redirect(this.getMergedOrgUrl(mreq, `/doc/${docId}`));
          }

          const domain = mreq.org ?? null;
          if (!process.env.GRIST_SINGLE_ORG && this._dbManager.isMergedOrg(domain)) {
            // We're logging in for the first time on the merged org; if the user has
            // access to other team sites, forward the user to a page that lists all
            // the teams they have access to.
            const result = await this._dbManager.getMergedOrgs(user.id, user.id, domain);
            const orgs = this._dbManager.unwrapQueryResult(result);
            if (orgs.length > 1 && mreq.path === '/') {
              // Only forward if the request is for the home page.
              return res.redirect(this.getMergedOrgUrl(mreq, '/welcome/teams'));
            }
          }
        }
        if (mreq.org && mreq.org.startsWith('o-')) {
          // We are on a team site without a custom subdomain.
          const orgInfo = this._dbManager.unwrapQueryResult(await this._dbManager.getOrg({userId: user.id}, mreq.org));

          // If the user is a billing manager for the org, and the org
          // is supposed to have a custom subdomain, forward the user
          // to a page to set it.

          // TODO: this is more or less a hack for AppSumo signup flow,
          // and could be removed if/when signup flow is revamped.

          // If "welcomeNewUser" is ever added to billing pages, we'd need
          // to avoid a redirect loop.

          if (orgInfo.billingAccount.isManager && orgInfo.billingAccount.getFeatures().vanityDomain) {
            const prefix = isOrgInPathOnly(req.hostname) ? `/o/${mreq.org}` : '';
            return res.redirect(`${prefix}/billing/payment?billingTask=signUpLite`);
          }
        }
        next();
      });

    attachAppEndpoint({
      app: this.app,
      middleware: [
        this._redirectToHostMiddleware,
        this._userIdMiddleware,
        forcedLoginMiddleware,
        this._redirectToLoginWithExceptionsMiddleware,
        this._redirectToOrgMiddleware,
        welcomeNewUser
      ],
      docMiddleware: [
        // Same as middleware, except without login redirect middleware.
        this._redirectToHostMiddleware,
        this._userIdMiddleware,
        forcedLoginMiddleware,
        this._redirectToOrgMiddleware,
        welcomeNewUser
      ],
      formMiddleware: [
        this._userIdMiddleware,
        forcedLoginMiddleware,
      ],
      forceLogin: this._redirectToLoginUnconditionally,
      docWorkerMap: isSingleUserMode() ? null : this._docWorkerMap,
      sendAppPage: this._sendAppPage,
      dbManager: this._dbManager,
      plugins : (await this._addPluginManager()).getPlugins(),
      gristServer: this,
    });
  }

  public async addLoginMiddleware() {
    if (this._check('loginMiddleware')) { return; }

    // TODO: We could include a third mock provider of login/logout URLs for better tests. Or we
    // could create a mock SAML identity provider for testing this using the SAML flow.
    const loginSystem = await this.resolveLoginSystem();
    this._loginMiddleware = await loginSystem.getMiddleware(this);
    this._getLoginRedirectUrl = tbind(this._loginMiddleware.getLoginRedirectUrl, this._loginMiddleware);
    this._getSignUpRedirectUrl = tbind(this._loginMiddleware.getSignUpRedirectUrl, this._loginMiddleware);
    this._getLogoutRedirectUrl = tbind(this._loginMiddleware.getLogoutRedirectUrl, this._loginMiddleware);
    const wildcardMiddleware = this._loginMiddleware.getWildcardMiddleware?.();
    if (wildcardMiddleware?.length) {
        this.app.use(wildcardMiddleware);
    }
  }

  public addComm() {
    if (this._check('comm', 'start', 'homedb', 'loginMiddleware')) { return; }
    this._comm = new Comm(this.server, {
      settings: {},
      sessions: this._sessions,
      hosts: this._hosts,
      loginMiddleware: this._loginMiddleware,
      httpsServer: this.httpsServer,
      i18Instance: this.i18Instance
    });
  }
  /**
   * Add endpoint that servers a javascript file with various api keys that
   * are used by the client libraries.
   */
  public addClientSecrets() {
    if (this._check('clientSecret')) { return; }
    this.app.get('/client-secret.js', expressWrap(async (req, res) => {
      const config = this.getGristConfig();
      // Currently we are exposing only Google keys.
      // Those keys are eventually visible by the client, but should be usable
      // only from Grist's domains.
      const secrets = {
        googleClientId: config.googleClientId,
      };
      res.set('Content-Type', 'application/javascript');
      res.status(200);
      res.send(`
        window.gristClientSecret = ${JSON.stringify(secrets)}
      `);
    }));
  }

  public async addLoginRoutes() {
    if (this._check('login', 'org', 'sessions', 'homedb', 'hosts')) { return; }
    // TODO: We do NOT want Comm here at all, it's only being used for handling sessions, which
    // should be factored out of it.
    this.addComm();

    const signinMiddleware = this._loginMiddleware.getLoginOrSignUpMiddleware ?
      this._loginMiddleware.getLoginOrSignUpMiddleware() :
      [];
    this.app.get('/login', ...signinMiddleware, expressWrap(this._redirectToLoginOrSignup.bind(this, {
      signUp: false,
    })));
    this.app.get('/signup', ...signinMiddleware, expressWrap(this._redirectToLoginOrSignup.bind(this, {
      signUp: true,
    })));
    this.app.get('/signin', ...signinMiddleware, expressWrap(this._redirectToLoginOrSignup.bind(this, {})));

    if (isTestLoginAllowed()) {
      // This is an endpoint for the dev environment that lets you log in as anyone.
      // For a standard dev environment, it will be accessible at localhost:8080/test/login
      // and localhost:8080/o/<org>/test/login.  Only available when GRIST_TEST_LOGIN is set.
      // Handy when without network connectivity to reach Cognito.

      log.warn("Adding a /test/login endpoint because GRIST_TEST_LOGIN is set. " +
        "Users will be able to login as anyone.");

      this.app.get('/test/login', expressWrap(async (req, res) => {
        log.warn("Serving unauthenticated /test/login endpoint, made available because GRIST_TEST_LOGIN is set.");

        // Query parameter is called "username" for compatibility with Cognito.
        const email = optStringParam(req.query.username, 'username');
        if (email) {
          const redirect = optStringParam(req.query.next, 'next');
          const profile: UserProfile = {
            email,
            name: optStringParam(req.query.name, 'name') || email,
          };
          const url = new URL(redirect || getOrgUrl(req));
          // Make sure we update session for org we'll be redirecting to.
          const {org} = await this._hosts.getOrgInfoFromParts(url.hostname, url.pathname);
          const scopedSession = this._sessions.getOrCreateSessionFromRequest(req, { org });
          await scopedSession.updateUserProfile(req, profile);
          this._sessions.clearCacheIfNeeded({email, org});
          if (redirect) { return res.redirect(redirect); }
        }
        res.send(`<!doctype html>
          <html><body>
          <div class="modal-content-desktop">
            <h1>A Very Credulous Login Page</h1>
            <p>
              A minimal login screen to facilitate testing.
              I'll believe anything you tell me.
            </p>
            <form>
              <div>Email <input type=text name=username placeholder=email /></div>
              <div>Name <input type=text name=name placeholder=name /></div>
              <div>Dummy password <input type=text name=password placeholder=unused ></div>
              <input type=hidden name=next value="${req.query.next || ''}">
              <div><input type=submit name=signInSubmitButton value=login></div>
            </form>
          </div>
          </body></html>
       `);
      }));
    }

    this.app.get('/logout', ...this._logoutMiddleware(), expressWrap(async (req, resp) => {
      const signedOutUrl = new URL(getOrgUrl(req) + 'signed-out');
      const redirectUrl = await this._getLogoutRedirectUrl(req, signedOutUrl);
      resp.redirect(redirectUrl);
    }));

    // Add a static "signed-out" page. This is where logout typically lands (e.g. after redirecting
    // through SAML).
    this.app.get('/signed-out', expressWrap((req, resp) =>
      this._sendAppPage(req, resp, {path: 'error.html', status: 200, config: {errPage: 'signed-out'}})));

    const comment = await this._loginMiddleware.addEndpoints(this.app);
    this.info.push(['loginMiddlewareComment', comment]);

    addDiscourseConnectEndpoints(this.app, {
      userIdMiddleware: this._userIdMiddleware,
      redirectToLogin: this._redirectToLoginWithoutExceptionsMiddleware,
    });
  }

  public async addTestingHooks(workerServers?: FlexServer[]) {
    this._check('testinghooks', 'comm');
    if (process.env.GRIST_TESTING_SOCKET) {
      await startTestingHooks(process.env.GRIST_TESTING_SOCKET, this.port, this._comm, this,
                              workerServers || []);
      this._hasTestingHooks = true;
    }
  }

  // Returns a Map from docId to number of connected clients for each doc.
  public async getDocClientCounts(): Promise<Map<string, number>> {
    return this._docManager ? this._docManager.getDocClientCounts() : new Map();
  }

  // allow the document manager to be specified externally, for convenience in testing.
  public testSetDocManager(docManager: DocManager) {
    this._docManager = docManager;
  }

  // Add document-related endpoints and related support.
  public async addDoc() {
    this._check('doc', 'start', 'tag', 'json', isSingleUserMode() ?
      null : 'homedb', 'api-mw', 'map', 'telemetry');
    // add handlers for cleanup, if we are in charge of the doc manager.
    if (!this._docManager) { this.addCleanup(); }
    await this.addLoginMiddleware();
    this.addComm();

    await this.create.configure?.();

    if (!isSingleUserMode()) {
      const externalStorage = appSettings.section('externalStorage');
      const haveExternalStorage = Object.values(externalStorage.nested)
        .some(storage => storage.flag('active').getAsBool());
      const disabled = externalStorage.flag('disable')
        .read({ envVar: 'GRIST_DISABLE_S3' }).getAsBool();
      if (disabled || !haveExternalStorage) {
        this._disableExternalStorage = true;
        externalStorage.flag('active').set(false);
      }
      await this.create.checkBackend?.();
      const workers = this._docWorkerMap;
      const docWorkerId = await this._addSelfAsWorker(workers);

      const storageManager = await this.create.createHostedDocStorageManager(
<<<<<<< HEAD
        this.docsRoot, docWorkerId, this._disableExternalStorage, workers, this._dbManager,
        this.create.ExternalStorage.bind(this.create)
=======
        this, this.docsRoot, docWorkerId, this._disableExternalStorage,
        workers, this._dbManager, this.create.ExternalStorage
>>>>>>> 57df761a
      );
      this._storageManager = storageManager;
    } else {
      const samples = getAppPathTo(this.appRoot, 'public_samples');
      const storageManager = await this.create.createLocalDocStorageManager(
        this.docsRoot, samples, this._comm);
      this._storageManager = storageManager;
    }

    const pluginManager = await this._addPluginManager();

    const storeOptions = await checkAvailabilityAttachmentStoreOptions(this.create.getAttachmentStoreOptions());
    log.info("Attachment store backend availability", {
      available: storeOptions.available.map(option => option.name),
      unavailable: storeOptions.unavailable.map(option => option.name),
    });

    this._attachmentStoreProvider = this._attachmentStoreProvider || new AttachmentStoreProvider(
      storeOptions.available,
      (await this.getActivations().current()).id,
    );
    this._docManager = this._docManager || new DocManager(this._storageManager,
      pluginManager,
      this._dbManager,
      this._attachmentStoreProvider,
      this);
    const docManager = this._docManager;

    shutdown.addCleanupHandler(null, this._shutdown.bind(this), 25000, 'FlexServer._shutdown');

    if (!isSingleUserMode()) {
      this._comm.registerMethods({
        openDoc:                  docManager.openDoc.bind(docManager),
      });
      this._serveDocPage();
    }

    // Attach docWorker endpoints and Comm methods.
    const docWorker = new DocWorker(this._dbManager, {comm: this._comm, gristServer: this});
    this._docWorker = docWorker;

    // Register the websocket comm functions associated with the docworker.
    docWorker.registerCommCore();
    docWorker.registerCommPlugin();

    // Doc-specific endpoints require authorization; collect the relevant middleware in one list.
    const docAccessMiddleware = [
      this._userIdMiddleware,
      this._docPermissionsMiddleware,
      this.tagChecker.requireTag
    ];

    this._addSupportPaths(docAccessMiddleware);

    if (!isSingleUserMode()) {
      addDocApiRoutes(this.app, docWorker, this._docWorkerMap, docManager, this._dbManager,
                      this._attachmentStoreProvider, this);
    }
  }

  public async getSandboxInfo(): Promise<SandboxInfo> {
    if (this._sandboxInfo) { return this._sandboxInfo; }

    const flavor = process.env.GRIST_SANDBOX_FLAVOR || 'unknown';
    const info = this._sandboxInfo = {
      flavor,
      configured: flavor !== 'unsandboxed',
      functional: false,
      effective: false,
      sandboxed: false,
      lastSuccessfulStep: 'none',
    } as SandboxInfo;
    // Only meaningful on instances that handle documents.
    if (!this._docManager) { return info; }
    try {
      const sandbox = createSandbox({
        server: this,
        docId: 'test',  // The id is just used in logging - no
                        // document is created or read at this level.
        // In olden times, and in SaaS, Python 2 is supported. In modern
        // times Python 2 is long since deprecated and defunct.
        preferredPythonVersion: '3',
      });
      info.flavor = sandbox.getFlavor();
      info.configured = info.flavor !== 'unsandboxed';
      info.lastSuccessfulStep = 'create';
      const result = await sandbox.pyCall('get_version');
      if (typeof result !== 'number') {
        throw new Error(`Expected a number: ${result}`);
      }
      info.lastSuccessfulStep = 'use';
      await sandbox.shutdown();
      info.lastSuccessfulStep = 'all';
      info.functional = true;
      info.effective = ![ 'skip', 'unsandboxed' ].includes(info.flavor);
    } catch (e) {
      info.error = String(e);
    }
    return info;
  }

  public getInfo(key: string): any {
    const infoPair = this.info.find(([keyToCheck]) => key === keyToCheck);
    return infoPair?.[1];
  }

  public disableExternalStorage() {
    if (this.deps.has('doc')) {
      throw new Error('disableExternalStorage called too late');
    }
    this._disableExternalStorage = true;
  }

  public addAccountPage() {
    const middleware = [
      this._redirectToHostMiddleware,
      this._userIdMiddleware,
      this._redirectToLoginWithoutExceptionsMiddleware
    ];

    this.app.get('/account', ...middleware, expressWrap(async (req, resp) => {
      return this._sendAppPage(req, resp, {path: 'app.html', status: 200, config: {}});
    }));

    const createDoom = async () => {
      const dbManager = this.getHomeDBManager();
      const permitStore = this.getPermitStore();
      const notifier = this.getNotifier();
      const loginSystem = await this.resolveLoginSystem();
      const homeUrl = this.getHomeInternalUrl().replace(/\/$/, '');
      return new Doom(dbManager, permitStore, notifier, loginSystem, homeUrl);
    };

    if (isAffirmative(process.env.GRIST_ACCOUNT_CLOSE)) {
      this.app.delete('/api/doom/account', expressWrap(async (req, resp) => {
        // Make sure we have a valid user authenticated user here.
        const userId = getUserId(req);

        // Make sure we are deleting the correct user account (and not the anonymous user)
        const requestedUser = integerParam(req.query.userid, 'userid');
        if (requestedUser !== userId || isAnonymousUser(req))  {
          // This probably shouldn't happen, but if user has already deleted the account and tries to do it
          // once again in a second tab, we might end up here. In that case we are returning false to indicate
          // that account wasn't deleted.
          return resp.status(200).json(false);
        }

        // We are a valid user, we can proceed with the deletion. Note that we will
        // delete user as an admin, as we need to remove other resources that user
        // might not have access to.

        // Reuse Doom cli tool for account deletion. It won't allow to delete account if it has access
        // to other (not public) team sites.
        const doom = await createDoom();
        const {data} = await doom.deleteUser(userId);
        if (data) { this._logDeleteUserEvents(req as RequestWithLogin, data); }
        return resp.status(200).json(true);
      }));

      this.app.get('/account-deleted', ...this._logoutMiddleware(), expressWrap((req, resp) => {
        return this._sendAppPage(req, resp, {path: 'error.html', status: 200, config: {errPage: 'account-deleted'}});
      }));

      this.app.delete('/api/doom/org', expressWrap(async (req, resp) => {
        const mreq = req as RequestWithLogin;
        const orgDomain = getOrgFromRequest(req);
        if (!orgDomain) { throw new ApiError("Cannot determine organization", 400); }

        if (this._dbManager.isMergedOrg(orgDomain)) {
          throw new ApiError("Cannot delete a personal site", 400);
        }

        // Get org from the server.
        const query = await this._dbManager.getOrg(getScope(mreq), orgDomain);
        const org = this._dbManager.unwrapQueryResult(query);

        if (!org || org.ownerId) {
          // This shouldn't happen, but just in case test it.
          throw new ApiError("Cannot delete an org with an owner", 400);
        }

        if (!org.billingAccount.isManager) {
          throw new ApiError("Only billing manager can delete a team site", 403);
        }

        // Reuse Doom cli tool for org deletion. Note, this removes everything as a super user.
        const deletedOrg = structuredClone(org);
        const doom = await createDoom();
        await doom.deleteOrg(org.id);
        this._logDeleteSiteEvents(mreq, deletedOrg);
        return resp.status(200).send();
      }));
    }
  }

  public addBillingPages() {
    const middleware = [
      this._redirectToHostMiddleware,
      this._userIdMiddleware,
      this._redirectToLoginWithoutExceptionsMiddleware
    ];

    this.getBilling().addPages(this.app, middleware);
  }

  /**
   * Add billing webhooks.  Strip signatures sign the raw body of the message, so
   * we need to get these webhooks in before the bodyParser is added to parse json.
   */
  public addEarlyWebhooks() {
    if (this._check('webhooks', 'homedb', '!json')) { return; }
    this.getBilling().addWebhooks(this.app);
  }

  public addWelcomePaths() {
    const middleware = [
      this._redirectToHostMiddleware,
      this._userIdMiddleware,
      this._redirectToLoginWithoutExceptionsMiddleware,
    ];

    // These are some special-purpose welcome pages, with no middleware.
    this.app.get(/\/welcome\/(signup|verify|teams|select-account)/, expressWrap(async (req, resp, next) => {
      return this._sendAppPage(req, resp, {path: 'app.html', status: 200, config: {}, googleTagManager: 'anon'});
    }));

    /**
     * A nuanced redirecting endpoint. For example, on docs.getgrist.com it does:
     * 1) If logged in and no team site -> https://docs.getgrist.com/
     * 2) If logged in and has team sites -> https://docs.getgrist.com/welcome/teams
     * 3) If logged out but has a cookie -> /login, then 1 or 2
     * 4) If entirely unknown -> /signup
     */
    this.app.get('/welcome/start', [
      this._redirectToHostMiddleware,
      this._userIdMiddleware,
    ], expressWrap(async (req, resp, next) => {
      if (isAnonymousUser(req)) {
        return this._redirectToLoginOrSignup({
          nextUrl: new URL(getOrgUrl(req, '/welcome/start')),
        }, req, resp);
      }

      await this._redirectToHomeOrWelcomePage(req as RequestWithLogin, resp);
    }));

    /**
     * Like /welcome/start, but doesn't redirect anonymous users to sign in.
     *
     * Used by the client when the last site the user visited is unknown, and
     * a suitable site is needed for the home page.
     *
     * For example, on templates.getgrist.com it does:
     * 1) If logged in and no team site -> https://docs.getgrist.com/
     * 2) If logged in and has team sites -> https://docs.getgrist.com/welcome/teams
     * 3) If logged out -> https://docs.getgrist.com/
     */
    this.app.get('/welcome/home', [
      this._redirectToHostMiddleware,
      this._userIdMiddleware,
    ], expressWrap(async (req, resp) => {
      const mreq = req as RequestWithLogin;
      if (isAnonymousUser(req)) {
        return resp.redirect(this.getMergedOrgUrl(mreq));
      }

      await this._redirectToHomeOrWelcomePage(mreq, resp, {redirectToMergedOrg: true});
    }));

    this.app.post('/welcome/info', ...middleware, expressWrap(async (req, resp, next) => {
      const userId = getUserId(req);
      const user = getUser(req);
      const orgName = stringParam(req.body.org_name, 'org_name');
      const orgRole = stringParam(req.body.org_role, 'org_role');
      const useCases = stringArrayParam(req.body.use_cases, 'use_cases');
      const useOther = stringParam(req.body.use_other, 'use_other');
      const row = {
        UserID: userId,
        Name: user.name,
        Email: user.loginEmail,
        org_name: orgName,
        org_role: orgRole,
        use_cases: ['L', ...useCases],
        use_other: useOther,
      };
      try {
        await this._recordNewUserInfo(row);
      } catch (e) {
        // If we failed to record, at least log the data, so we could potentially recover it.
        log.rawWarn(`Failed to record new user info: ${e.message}`, {newUserQuestions: row});
      }
      const nonOtherUseCases = useCases.filter(useCase => useCase !== 'Other');
      for (const useCase of [...nonOtherUseCases, ...(useOther ? [`Other - ${useOther}`] : [])]) {
        this.getTelemetry().logEvent(req as RequestWithLogin, 'answeredUseCaseQuestion', {
          full: {
            userId,
            useCase,
          },
        });
      }

      resp.status(200).send();
    }), jsonErrorHandler); // Add a final error handler that reports errors as JSON.
  }

  public finalizeEndpoints() {
    this.addApiErrorHandlers();

    // add a final non-found handler for other content.
    this.app.use("/", expressWrap((req, resp) => {
      if (this._sendAppPage) {
        return this._sendAppPage(req, resp, {path: 'error.html', status: 404, config: {errPage: 'not-found'}});
      } else {
        return resp.status(404).json({error: 'not found'});
      }
    }));

    // add a final error handler
    this.app.use(async (err: any, req: express.Request, resp: express.Response, next: express.NextFunction) => {
      // Delegate to default error handler when headers have already been sent, as express advises
      // at https://expressjs.com/en/guide/error-handling.html#the-default-error-handler.
      // Also delegates if no _sendAppPage method has been configured.
      if (resp.headersSent || !this._sendAppPage) { return next(err); }
      try {
        const errPage = (
          err.status === 403 ? 'access-denied' :
          err.status === 404 ? 'not-found' :
          'other-error'
        );
        const config = {errPage, errMessage: err.message || err};
        await this._sendAppPage(req, resp, {path: 'error.html', status: err.status || 400, config});
      } catch (error) {
        return next(error);
      }
    });
  }

  /**
   * Check whether there's a local plugin port.
   */
  public servesPlugins() {
    if (this._servesPlugins === undefined) {
      throw new Error('do not know if server will serve plugins');
    }
    return this._servesPlugins;
  }

  /**
   * Declare that there will be a local plugin port.
   */
  public setServesPlugins(flag: boolean) {
    this._servesPlugins = flag;
  }

  /**
   * Get the base URL for plugins. Throws an error if the URL is not
   * yet available.
   */
  public getPluginUrl() {
    if (!this._pluginUrlReady) {
      throw new Error('looked at plugin url too early');
    }
    return this._pluginUrl;
  }

  public getPlugins() {
    if (!this._pluginManager) {
      throw new Error('plugin manager not available');
    }
    return this._pluginManager.getPlugins();
  }

  public async finalizePlugins(userPort: number|null) {
    if (isAffirmative(process.env.GRIST_TRUST_PLUGINS)) {
      this._pluginUrl = this.getDefaultHomeUrl();
    } else if (userPort !== null) {
      // If plugin content is served from same host but on different port,
      // run webserver on that port
      const ports = await this.startCopy('pluginServer', userPort);
      // If Grist is running on a desktop, directly on the host, it
      // can be convenient to leave the user port free for the OS to
      // allocate by using GRIST_UNTRUSTED_PORT=0. But we do need to
      // remember how to contact it.
      if (process.env.APP_UNTRUSTED_URL === undefined) {
        const url = new URL(this.getOwnUrl());
        url.port = String(userPort || ports.serverPort);
        this._pluginUrl = url.href;
      }
    }
    this.info.push(['pluginUrl', this._pluginUrl]);
    this.info.push(['willServePlugins', this._servesPlugins]);
    this._pluginUrlReady = true;
    const repo = buildWidgetRepository(this, { localOnly: true });
    this._bundledWidgets = await repo.getWidgets();
  }

  public getBundledWidgets(): ICustomWidget[] {
    if (!this._bundledWidgets) {
      throw new Error('bundled widgets accessed too early');
    }
    return this._bundledWidgets;
  }

  public summary() {
    for (const [label, value] of this.info) {
      log.info("== %s: %s", label, value);
    }
    for (const item of appSettings.describeAll()) {
      const txt =
        ((item.value !== undefined) ? String(item.value) : '-') +
        (item.foundInEnvVar ? ` [${item.foundInEnvVar}]` : '') +
        (item.usedDefault ? ' [default]' : '') +
        ((item.wouldFindInEnvVar && !item.foundInEnvVar) ? ` [${item.wouldFindInEnvVar}]` : '');
      log.info("== %s: %s", item.name, txt);
    }
  }

  public ready() {
    this._isReady = true;
  }

  public checkOptionCombinations() {
    // Check for some bad combinations we should warn about.
    const allowedWebhookDomains = appSettings.section('integrations').flag('allowedWebhookDomains').readString({
      envVar: 'ALLOWED_WEBHOOK_DOMAINS',
    });
    const proxy = appSettings.section('integrations').flag('proxy').readString({
      envVar: 'GRIST_HTTPS_PROXY',
    });
    // If all webhook targets are accepted, and no proxy is defined, issue
    // a warning. This warning can be removed by explicitly setting the proxy
    // to the empty string.
    if (allowedWebhookDomains === '*' && proxy === undefined) {
      log.warn("Setting an ALLOWED_WEBHOOK_DOMAINS wildcard without a GRIST_HTTPS_PROXY exposes your internal network");
    }
  }

  public async start() {
    if (this._check('start')) { return; }

    const servers = this._createServers();
    this.server = servers.server;
    this.httpsServer = servers.httpsServer;
    await this._startServers(this.server, this.httpsServer, this.name, this.port, true);
  }

  public addNotifier() {
    if (this._check('notifier', 'start', 'homedb')) { return; }
    // TODO: make Notifier aware of base domains, rather than sending emails with default
    // base domain.
    // Most notifications are ultimately triggered by requests with a base domain in them,
    // and all that is needed is a refactor to pass that info along.  But there is also the
    // case of notification(s) from stripe.  May need to associate a preferred base domain
    // with org/user and persist that?
    this._notifier = this.create.Notifier(this._dbManager, this);
  }

  public getGristConfig(): GristLoadConfig {
    return makeGristConfig({
      homeUrl: this.getDefaultHomeUrl(),
      extra: {},
      baseDomain: this._defaultBaseDomain,
    });
  }

  /**
   * Get a url for a team site.
   */
  public async getOrgUrl(orgKey: string|number): Promise<string> {
    const org = await this.getOrg(orgKey);
    return this.getResourceUrl(org);
  }

  public async getOrg(orgKey: string|number) {
    if (!this._dbManager) { throw new Error('database missing'); }
    const org = await this._dbManager.getOrg({
      userId: this._dbManager.getPreviewerUserId(),
      showAll: true
    }, orgKey);
    return this._dbManager.unwrapQueryResult(org);
  }

  /**
   * Get a url for an organization, workspace, or document.
   */
  public async getResourceUrl(resource: Organization|Workspace|Document,
                              purpose?: 'api'|'html'): Promise<string> {
    if (!this._dbManager) { throw new Error('database missing'); }
    const gristConfig = this.getGristConfig();
    const state: IGristUrlState = {};
    let org: Organization;
    if (resource instanceof Organization) {
      org = resource;
    } else if (resource instanceof Workspace) {
      org = resource.org;
      state.ws = resource.id;
    } else {
      org = resource.workspace.org;
      state.doc = resource.urlId || resource.id;
      state.slug = getSlugIfNeeded(resource);
    }
    state.org = this._dbManager.normalizeOrgDomain(org.id, org.domain, org.ownerId);
    state.api = purpose === 'api';
    if (!gristConfig.homeUrl) { throw new Error('Computing a resource URL requires a home URL'); }
    return encodeUrl(gristConfig, state, new URL(gristConfig.homeUrl));
  }

  public addUsage() {
    if (this._check('usage', 'start', 'homedb')) { return; }
    this.usage = new Usage(this._dbManager);
  }

  public async addHousekeeper() {
    if (this._check('housekeeper', 'start', 'homedb', 'map', 'json', 'api-mw')) { return; }
    const store = this._docWorkerMap;
    this.housekeeper = new Housekeeper(this._dbManager, this, this._internalPermitStore, store);
    this.housekeeper.addEndpoints(this.app);
    await this.housekeeper.start();
  }

  public async startCopy(name2: string, port2: number): Promise<{
    serverPort: number,
    httpsServerPort?: number,
  }>{
    const servers = this._createServers();
    return this._startServers(servers.server, servers.httpsServer, name2, port2, true);
  }

  /**
   * Close all documents currently held open.
   */
  public async closeDocs(): Promise<void> {
    if (this._docManager) {
      return this._docManager.shutdownAll();
    }
  }

  public addGoogleAuthEndpoint() {
    if (this._check('google-auth')) { return; }
    const messagePage = makeMessagePage(getAppPathTo(this.appRoot, 'static'));
    addGoogleAuthEndpoint(this.app, messagePage);
  }

  /**
   * Adds early API.
   *
   * These API endpoints are intentionally added before other middleware to
   * minimize the impact of failures during startup. This includes, for
   * example, endpoints used by the Admin Panel for status checks.
   *
   * It's also desirable for some endpoints to be loaded early so that they
   * can set their own middleware, before any defaults are added.
   * For example, `addJsonSupport` enforces strict parsing of JSON, but a
   * handful of endpoints need relaxed parsing (e.g. /configs).
   */
  public addEarlyApi() {
    if (this._check('early-api', 'api-mw', 'homedb', '!json')) { return; }

    attachEarlyEndpoints({
      app: this.app,
      gristServer: this,
      userIdMiddleware: this._userIdMiddleware,
    });
  }

  public addConfigEndpoints() {
    // Need to be an admin to change the Grist config
    const requireInstallAdmin = this.getInstallAdmin().getMiddlewareRequireAdmin();

    const configBackendAPI = new ConfigBackendAPI();
    configBackendAPI.addEndpoints(this.app, requireInstallAdmin);
  }

  // Get the HTML template sent for document pages.
  public async getDocTemplate(): Promise<DocTemplate> {
    const page = await fse.readFile(path.join(getAppPathTo(this.appRoot, 'static'),
                                              'app.html'), 'utf8');
    return {
      page,
      tag: this.tag
    };
  }

  public getTag(): string {
    if (!this.tag) {
      throw new Error('getTag called too early');
    }
    return this.tag;
  }

  /**
   * Make sure external storage of all docs is up to date.
   */
  public async testFlushDocs() {
    const assignments = await this._docWorkerMap.getAssignments(this.worker.id);
    for (const assignment of assignments) {
      await this._storageManager.flushDoc(assignment);
    }
  }

  public resolveLoginSystem() {
    return isTestLoginAllowed() ?
      getTestLoginSystem() : this._getLoginSystem();
  }

  public addUpdatesCheck() {
    if (this._check('update', 'json')) { return; }

    // For now we only are active for sass deployments.
    if (this._deploymentType !== 'saas') { return; }

    this._updateManager = new UpdateManager(this.app, this);
    this._updateManager.addEndpoints();
  }

  public setRestrictedMode(restrictedMode = true) {
    this.getHomeDBManager().setReadonly(restrictedMode);
  }

  // Adds endpoints that support imports and exports.
  private _addSupportPaths(docAccessMiddleware: express.RequestHandler[]) {
    if (!this._docWorker) { throw new Error("need DocWorker"); }

    const basicMiddleware = [this._userIdMiddleware, this.tagChecker.requireTag];

    // Add the handling for the /upload route. Most uploads are meant for a DocWorker: they are put
    // in temporary files, and the DocWorker needs to be on the same machine to have access to them.
    // This doesn't check for doc access permissions because the request isn't tied to a document.
    addUploadRoute(this, this.app, this._docWorkerMap, this._trustOriginsMiddleware, ...basicMiddleware);

    this.app.get('/attachment', ...docAccessMiddleware,
      expressWrap(async (req, res) => this._docWorker.getAttachment(req, res)));
  }

  private _check(part: string, ...precedents: Array<string|null>) {
    if (this.deps.has(part)) { return true; }
    for (const precedent of precedents) {
      if (!precedent) { continue; }
      if (precedent[0] === '!') {
        const antecedent = precedent.slice(1);
        if (this._has(antecedent)) {
          throw new Error(`${part} is needed before ${antecedent}`);
        }
      } else if (!this._has(precedent)) {
        throw new Error(`${precedent} is needed before ${part}`);
      }
    }
    this.deps.add(part);
    return false;
  }

  private _has(part: string) {
    return this.deps.has(part);
  }

  private async _addSelfAsWorker(workers: IDocWorkerMap): Promise<string> {
    try {
      this._healthy = true;
      // Check if this is the first time calling this method.  In production,
      // it always will be.  In testing, we may disconnect and reconnect the
      // worker.  We only need to determine docWorkerId and this.worker once.
      if (!this.worker) {

        if (process.env.GRIST_ROUTER_URL) {
          // register ourselves with the load balancer first.
          const w = await this.createWorkerUrl();
          const url = `${w.url}/v/${this.tag}/`;
          // TODO: we could compute a distinct internal url here.
          this.worker = {
            id: w.host,
            publicUrl: url,
            internalUrl: url,
          };
        } else {
          const url = (process.env.APP_DOC_URL || this.getOwnUrl()) + `/v/${this.tag}/`;
          this.worker = {
            // The worker id should be unique to this worker.
            id: process.env.GRIST_DOC_WORKER_ID || `testDocWorkerId_${this.port}`,
            publicUrl: url,
            internalUrl: process.env.APP_DOC_INTERNAL_URL || url,
          };
        }
        this.info.push(['docWorkerId', this.worker.id]);

        if (process.env.GRIST_WORKER_GROUP) {
          this.worker.group = process.env.GRIST_WORKER_GROUP;
        }
      } else {
        if (process.env.GRIST_ROUTER_URL) {
          await this.createWorkerUrl();
        }
      }
      await workers.addWorker(this.worker);
      await workers.setWorkerAvailability(this.worker.id, true);
    } catch (err) {
      this._healthy = false;
      throw err;
    }
    return this.worker.id;
  }

  private async _removeSelfAsWorker(workers: IDocWorkerMap, docWorkerId: string) {
    this._healthy = false;
    await workers.removeWorker(docWorkerId);
    if (process.env.GRIST_ROUTER_URL) {
      await axios.get(process.env.GRIST_ROUTER_URL,
                      {params: {act: 'remove', port: this.getOwnPort()}});
      log.info(`DocWorker unregistered itself via ${process.env.GRIST_ROUTER_URL}`);
    }
  }

  // Called when server is shutting down.  Save any state that needs saving, and
  // disentangle ourselves from outside world.
  private async _shutdown(): Promise<void> {
    if (!this.worker) { return; }
    if (!this._storageManager) { return; }
    if (!this._docWorkerMap) { return; }  // but this should never happen.

    const workers = this._docWorkerMap;

    // Pick up the pace on saving documents.
    this._storageManager.prepareToCloseStorage();

    // We urgently want to disable any new assignments.
    await workers.setWorkerAvailability(this.worker.id, false);

    // Enumerate the documents we are responsible for.
    let assignments = await workers.getAssignments(this.worker.id);
    let retries: number = 0;
    while (assignments.length > 0 && retries < 3) {
      await Promise.all(assignments.map(async assignment => {
        log.info("FlexServer shutdown assignment", assignment);
        try {
        // Start sending the doc to S3 if needed.
          const flushOp = this._storageManager.closeDocument(assignment);

          // Get access to the clients of this document.  This has the side
          // effect of waiting for the ActiveDoc to finish initialization.
          // This could include loading it from S3, an operation we could
          // potentially abort as an optimization.
          // TODO: abort any s3 loading as an optimization.
          const docPromise = this._docManager.getActiveDoc(assignment);
          const doc = docPromise && await docPromise;

          await flushOp;
          // At this instant, S3 and local document should be the same.

          // We'd now like to make sure (synchronously) that:
          //  - we never output anything new to S3 about this document.
          //  - we never output anything new to user about this document.
          // There could be asynchronous operations going on related to
          // these documents, but if we can make sure that their effects
          // do not reach the outside world then we can ignore them.
          if (doc) {
            doc.docClients.interruptAllClients();
            doc.setMuted();
          }

          // Release this document for other workers to pick up.
          // There is a small window of time here in which a client
          // could reconnect to us.  The muted ActiveDoc will result
          // in them being dropped again.
          await workers.releaseAssignment(this.worker.id, assignment);
        } catch (err) {
          log.info("problem dealing with assignment", assignment, err);
        }
      }));
      // Check for any assignments that slipped through at the last minute.
      assignments = await workers.getAssignments(this.worker.id);
      retries++;
    }
    if (assignments.length > 0) {
      log.error("FlexServer shutdown failed to release assignments:", assignments);
    }

    await this._removeSelfAsWorker(workers, this.worker.id);
    try {
      await this._docManager.shutdownAll();
    } catch (err) {
      log.error("FlexServer shutdown problem", err);
    }
    if (this._comm) {
      this._comm.destroyAllClients();
    }
    log.info("FlexServer shutdown is complete");
  }

  /**
   * Middleware that redirects a request with a userId but without an org to an org-specific URL,
   * after looking up the first org for this userId in DB.
   */
  private async _redirectToOrg(req: express.Request, resp: express.Response, next: express.NextFunction) {
    const mreq = req as RequestWithLogin;
    if (mreq.org || !mreq.userId) { return next(); }

    // Redirect anonymous users to the merged org.
    if (!mreq.userIsAuthorized) {
      const redirectUrl = this.getMergedOrgUrl(mreq);
      log.debug(`Redirecting anonymous user to: ${redirectUrl}`);
      return resp.redirect(redirectUrl);
    }

    // We have a userId, but the request is for an unknown org. Redirect to an org that's
    // available to the user. This matters in dev, and in prod when visiting a generic URL, which
    // will here redirect to e.g. the user's personal org.
    const result = await this._dbManager.getMergedOrgs(mreq.userId, mreq.userId, null);
    const orgs = (result.status === 200) ? result.data : null;
    const subdomain = orgs && orgs.length > 0 ? orgs[0].domain : null;
    const redirectUrl = subdomain && this._getOrgRedirectUrl(mreq, subdomain);
    if (redirectUrl) {
      log.debug(`Redirecting userId ${mreq.userId} to: ${redirectUrl}`);
      return resp.redirect(redirectUrl);
    }
    next();
  }

  /**
   * Given a Request and a desired subdomain, returns a URL for a similar request that specifies that
   * subdomain either in the hostname or in the path. Optionally passing pathname overrides url's
   * path.
   */
  private _getOrgRedirectUrl(req: RequestWithLogin, subdomain: string, pathname: string = req.originalUrl): string {
    const config = this.getGristConfig();
    const {hostname, orgInPath} = getOrgUrlInfo(subdomain, req.get('host')!, config);
    const redirectUrl = new URL(pathname, getOriginUrl(req));
    if (hostname) {
      redirectUrl.hostname = hostname;
    }
    if (orgInPath) {
      redirectUrl.pathname = `/o/${orgInPath}` + redirectUrl.pathname;
    }
    return redirectUrl.href;
  }


  // Create and initialize the plugin manager
  private async _addPluginManager() {
    if (this._pluginManager) { return this._pluginManager; }
    // Only used as {userRoot}/plugins as a place for plugins in addition to {appRoot}/plugins
    const userRoot = path.resolve(process.env.GRIST_USER_ROOT || getAppPathTo(this.appRoot, '.grist'));
    this.info.push(['userRoot', userRoot]);
    // Some custom widgets may be included as an npm package called @gristlabs/grist-widget.
    // The package doesn't actually  contain node code, but should be in the same vicinity
    // as other packages that do, so we can use require.resolve on one of them to find it.
    // This seems a little overcomplicated, but works well when grist-core is bundled within
    // a larger project like grist-electron.
    // TODO: maybe add a little node code to @gristlabs/grist-widget so it can be resolved
    // directly?
    const gristLabsModules = path.dirname(path.dirname(require.resolve('@gristlabs/express-session')));
    const bundledRoot = isAffirmative(process.env.GRIST_SKIP_BUNDLED_WIDGETS) ? undefined : path.join(
      gristLabsModules, 'grist-widget', 'dist'
    );
    this.info.push(['bundledRoot', bundledRoot]);
    const pluginManager = new PluginManager(this.appRoot, userRoot, bundledRoot);
    // `initialize()` is asynchronous and reads plugins manifests; if PluginManager is used before it
    // finishes, it will act as if there are no plugins.
    // ^ I think this comment was here to justify calling initialize without waiting for
    // the result.  I'm just going to wait, for determinism.
    await pluginManager.initialize();
    this._pluginManager = pluginManager;
    return pluginManager;
  }

  // Serve the static app.html proxied for a document.
  private _serveDocPage() {
    // Serve the static app.html file.
    // TODO: We should be the ones to fill in the base href here to ensure that the browser fetches
    // the correct version of static files for this app.html.
    this.app.get('/:docId/app.html', this._userIdMiddleware, expressWrap(async (req, res) => {
      res.json(await this.getDocTemplate());
    }));
  }

  // Check whether logger should skip a line.  Careful, req and res are morgan-specific
  // types, not Express.
  private _shouldSkipRequestLogging(req: {url: string}, res: {statusCode: number}) {
    if (req.url === '/status' && [200, 304].includes(res.statusCode) &&
        this._healthCheckCounter > HEALTH_CHECK_LOG_SHOW_FIRST_N &&
        this._healthCheckCounter % HEALTH_CHECK_LOG_SHOW_EVERY_N !== 1) {
      return true;
    }
    return false;
  }

  private _createServers() {
    // Start the app.
    const server = configServer(http.createServer(this.app));
    let httpsServer;
    if (TEST_HTTPS_OFFSET) {
      const certFile = process.env.GRIST_TEST_SSL_CERT;
      const privateKeyFile = process.env.GRIST_TEST_SSL_KEY;
      if (!certFile) { throw new Error('Set GRIST_TEST_SSL_CERT to location of certificate file'); }
      if (!privateKeyFile) { throw new Error('Set GRIST_TEST_SSL_KEY to location of private key file'); }
      log.debug(`https support: reading cert from ${certFile}`);
      log.debug(`https support: reading private key from ${privateKeyFile}`);
      httpsServer = configServer(https.createServer({
        key: fse.readFileSync(privateKeyFile, 'utf8'),
        cert: fse.readFileSync(certFile, 'utf8'),
      }, this.app));
    }
    return {server, httpsServer};
  }

  private async _startServers(server: http.Server, httpsServer: https.Server|undefined,
                              name: string, port: number, verbose: boolean) {
    await listenPromise(server.listen(port, this.host));
    const serverPort = (server.address() as AddressInfo).port;
    if (verbose) { log.info(`${name} available at ${this.host}:${serverPort}`); }
    let httpsServerPort: number|undefined;
    if (TEST_HTTPS_OFFSET && httpsServer) {
      if (port === 0) { throw new Error('cannot use https with OS-assigned port'); }
      httpsServerPort = port + TEST_HTTPS_OFFSET;
      await listenPromise(httpsServer.listen(httpsServerPort, this.host));
      if (verbose) { log.info(`${name} available at https://${this.host}:${httpsServerPort}`); }
    }
    return {
      serverPort,
      httpsServerPort,
    };
  }

  private async _recordNewUserInfo(row: object) {
    const urlId = DOC_ID_NEW_USER_INFO;
    // If nowhere to record data, return immediately.
    if (!urlId) { return; }
    let body: string|undefined;
    let permitKey: string|undefined;
    try {
      body = JSON.stringify(mapValues(row, value => [value]));

      // Take an extra step to translate the special urlId to a docId. This is helpful to
      // allow the same urlId to be used in production and in test. We need the docId for the
      // specialPermit below, which we need to be able to write to this doc.
      //
      // TODO With proper forms support, we could give an origin-based permission to submit a
      // form to this doc, and do it from the client directly.
      const previewerUserId = this._dbManager.getPreviewerUserId();
      const docAuth = await this._dbManager.getDocAuthCached({urlId, userId: previewerUserId});
      const docId = docAuth.docId;
      if (!docId) {
        throw new Error(`Can't resolve ${urlId}: ${docAuth.error}`);
      }

      permitKey = await this._internalPermitStore.setPermit({docId});
      const res = await fetch(await this.getHomeUrlByDocId(docId, `/api/docs/${docId}/tables/Responses/data`), {
        method: 'POST',
        headers: {'Permit': permitKey, 'Content-Type': 'application/json'},
        body,
      });
      if (res.status !== 200) {
        throw new Error(`API call failed with ${res.status}`);
      }
    } finally {
      if (permitKey) {
        await this._internalPermitStore.removePermit(permitKey);
      }
    }
  }

  /**
   * If signUp is true, redirect to signUp.
   * If signUp is false, redirect to login.
   * If signUp is not set, redirect to signUp if no cookie found, else login.
   *
   * If nextUrl is not supplied, it will be constructed from a path in
   * the "next" query parameter.
   */
  private async _redirectToLoginOrSignup(
    options: {
      signUp?: boolean, nextUrl?: URL,
    },
    req: express.Request, resp: express.Response,
  ) {
    let {nextUrl, signUp} = options;

    const mreq = req as RequestWithLogin;

    // This will ensure that express-session will set our cookie if it hasn't already -
    // we'll need it when we redirect back.
    forceSessionChange(mreq.session);
    // Redirect to the requested URL after successful login.
    if (!nextUrl) {
      const nextPath = optStringParam(req.query.next, 'next');
      nextUrl = new URL(getOrgUrl(req, nextPath));
    }
    if (signUp === undefined) {
      // Like redirectToLogin in Authorizer, redirect to sign up if it doesn't look like the
      // user has ever logged in on this browser.
      signUp = (mreq.session.users === undefined);
    }
    const getRedirectUrl = signUp ? this._getSignUpRedirectUrl : this._getLoginRedirectUrl;
    resp.redirect(await getRedirectUrl(req, nextUrl));
  }

  private async _redirectToHomeOrWelcomePage(
    mreq: RequestWithLogin,
    resp: express.Response,
    options: {redirectToMergedOrg?: boolean} = {}
  ) {
    const {redirectToMergedOrg} = options;
    const userId = getUserId(mreq);
    const domain = getOrgFromRequest(mreq);
    const orgs = this._dbManager.unwrapQueryResult(
      await this._dbManager.getOrgs(userId, domain, {
        ignoreEveryoneShares: true,
      })
    );
    if (orgs.length > 1) {
      resp.redirect(getOrgUrl(mreq, '/welcome/teams'));
    } else {
      resp.redirect(redirectToMergedOrg ? this.getMergedOrgUrl(mreq) : getOrgUrl(mreq));
    }
  }

  /**
   * If a valid cookie was set during sign-up to copy a document to the
   * user's Home workspace, copy it and return the id of the new document.
   *
   * If a valid cookie wasn't set or copying failed, return `null`.
   */
  private async _maybeCopyDocToHomeWorkspace(
    req: RequestWithLogin,
    resp: express.Response
  ): Promise<string|null> {
    const cookies = cookie.parse(req.headers.cookie || '');
    if (!cookies) { return null; }

    const stateCookie = cookies['gr_signup_state'];
    if (!stateCookie) { return null; }

    const state = safeJsonParse(stateCookie, {});
    const {srcDocId} = state;
    if (!srcDocId) { return null; }

    let newDocId: string | null = null;
    try {
      newDocId = await this._copyDocToHomeWorkspace(req, srcDocId);
    } catch (e) {
      log.error(`FlexServer failed to copy doc ${srcDocId} to Home workspace`, e);
    } finally {
      resp.clearCookie('gr_signup_state');
    }
    return newDocId;
  }

  private async _copyDocToHomeWorkspace(
    req: express.Request,
    docId: string,
  ): Promise<string> {
    const userId = getUserId(req);
    const doc = await this._dbManager.getDoc({userId, urlId: docId});
    if (!doc) { throw new Error(`Doc ${docId} not found`); }

    const workspacesQueryResult = await this._dbManager.getOrgWorkspaces(getScope(req), 0);
    const workspaces = this._dbManager.unwrapQueryResult(workspacesQueryResult);
    const workspace = workspaces.find(w => w.name === 'Home');
    if (!workspace) { throw new Error('Home workspace not found'); }

    const copyDocUrl = this.getHomeInternalUrl('/api/docs');
    const response = await fetch(copyDocUrl, {
      headers: {
        ...getTransitiveHeaders(req, { includeOrigin: false }),
        'Content-Type': 'application/json',
      },
      method: 'POST',
      body: JSON.stringify({
        sourceDocumentId: doc.id,
        workspaceId: workspace.id,
        documentName: doc.name,
      }),
    });
    return await response.json();
  }

  /**
   * Creates set of middleware for handling logout requests and clears session. Used in any endpoint
   * or a page that needs to log out the user and clear the session.
   */
  private _logoutMiddleware() {
    const sessionClearMiddleware = expressWrap(async (req, resp, next) => {
      const scopedSession = this._sessions.getOrCreateSessionFromRequest(req);
      // Clear session so that user needs to log in again at the next request.
      // SAML logout in theory uses userSession, so clear it AFTER we compute the URL.
      // Express-session will save these changes.
      const expressSession = (req as RequestWithLogin).session;
      if (expressSession) { expressSession.users = []; expressSession.orgToUser = {}; }
      await scopedSession.clearScopedSession(req);
      // TODO: limit cache clearing to specific user.
      this._sessions.clearCacheIfNeeded();
      next();
    });
    const pluggedMiddleware = this._loginMiddleware.getLogoutMiddleware ?
      this._loginMiddleware.getLogoutMiddleware() :
      [];
    return [...pluggedMiddleware, sessionClearMiddleware];
  }

  /**
   * Returns true if GRIST_LOG_HTTP="true" (or any truthy value).
   * Returns true if GRIST_LOG_SKIP_HTTP="" (empty string).
   * Returns false otherwise.
   *
   * Also displays a deprecation warning if GRIST_LOG_SKIP_HTTP is set to any value ("", "true", whatever...),
   * and throws an exception if GRIST_LOG_SKIP_HTTP and GRIST_LOG_HTTP are both set to make the server crash.
   */
  private _httpLoggingEnabled(): boolean {
    const deprecatedOptionEnablesLog = process.env.GRIST_LOG_SKIP_HTTP === '';
    const isGristLogHttpEnabled = isAffirmative(process.env.GRIST_LOG_HTTP);

    if (process.env.GRIST_LOG_HTTP !== undefined && process.env.GRIST_LOG_SKIP_HTTP !== undefined) {
      throw new Error('Both GRIST_LOG_HTTP and GRIST_LOG_SKIP_HTTP are set. ' +
        'Please remove GRIST_LOG_SKIP_HTTP and set GRIST_LOG_HTTP to the value you actually want.');
    }

    if (process.env.GRIST_LOG_SKIP_HTTP !== undefined) {
      const expectedGristLogHttpVal = deprecatedOptionEnablesLog ? "true" : "false";

      log.warn(`Setting env variable GRIST_LOG_SKIP_HTTP="${process.env.GRIST_LOG_SKIP_HTTP}" `
        + `is deprecated in favor of GRIST_LOG_HTTP="${expectedGristLogHttpVal}"`);
    }

    return isGristLogHttpEnabled || deprecatedOptionEnablesLog;
  }

  private _logDeleteUserEvents(req: RequestWithLogin, user: User) {
    this.getAuditLogger().logEvent(req, {
      action: "user.delete",
      details: {
        user: {
          ...pick(user, "id", "name"),
          email: user.loginEmail,
        },
      },
    });
    this.getTelemetry().logEvent(req, "deletedAccount");
  }

  private _logDeleteSiteEvents(req: RequestWithLogin, org: Organization) {
    this.getAuditLogger().logEvent(req, {
      action: "site.delete",
      details: {
        site: pick(org, "id", "name", "domain"),
      },
    });
    this.getTelemetry().logEvent(req, "deletedSite", {
      full: {
        siteId: org.id,
        userId: req.userId,
      },
    });
  }
}

/**
 * Returns the passed-in server, with some options adjusted. Specifically, removes the default
 * socket timeout.
 */
function configServer<T extends https.Server|http.Server>(server: T): T {
  // Remove the socket timeout, which causes node to close socket for long-running requests
  // (like imports), triggering browser retry. (The default is 2 min; removed starting node v13.)
  // See also https://nodejs.org/docs/latest-v10.x/api/http.html#http_server_settimeout_msecs_callback.)
  server.setTimeout(0);

  // The server's keepAlive timeout should be longer than the load-balancer's. Otherwise LB will
  // produce occasional 502 errors when it sends a request to node just as node closes a
  // connection. See https://adamcrowder.net/posts/node-express-api-and-aws-alb-502/.
  const lbTimeoutSec = 300;

  // Ensure all inactive connections are terminated by the ALB, by setting this a few seconds
  // higher than the ALB idle timeout
  server.keepAliveTimeout = (lbTimeoutSec + 5) * 1000;

  // Ensure the headersTimeout is set higher than the keepAliveTimeout due to this nodejs
  // regression bug: https://github.com/nodejs/node/issues/27363
  server.headersTimeout = (lbTimeoutSec + 6) * 1000;

  log.info("Server timeouts: keepAliveTimeout %s headersTimeout %s",
    server.keepAliveTimeout, server.headersTimeout);

  return server;
}

// Returns true if environment is configured to allow unauthenticated test logins.
function isTestLoginAllowed() {
  return isAffirmative(process.env.GRIST_TEST_LOGIN);
}

// Check OPTIONS requests for allowed origins, and return heads to allow the browser to proceed
// with a POST (or other method) request.
function trustOriginHandler(req: express.Request, res: express.Response, next: express.NextFunction) {
  res.header("Access-Control-Allow-Methods", "GET, PATCH, PUT, POST, DELETE, OPTIONS");
  if (trustOrigin(req, res)) {
    res.header("Access-Control-Allow-Credentials", "true");
    res.header("Access-Control-Allow-Headers", "Authorization, Content-Type, X-Requested-With");
  } else {
    // Any origin is allowed, but if it isn't trusted, then we don't allow credentials,
    // i.e. no Cookie or Authorization header.
    res.header("Access-Control-Allow-Origin", "*");
    res.header("Access-Control-Allow-Headers", "Content-Type, X-Requested-With");
    if (req.get("Cookie") || req.get("Authorization")) {
      // In practice we don't expect to actually reach this point,
      // as the browser should not include credentials in preflight (OPTIONS) requests,
      // and should block real requests with credentials based on the preflight response.
      // But having this means not having to rely on our understanding of browsers and CORS too much.
      throw new ApiError("Credentials not supported for cross-origin requests", 403);
    }
  }
  if ('OPTIONS' === req.method) {
    res.sendStatus(200);
  } else {
    next();
  }
}

// Set Cache-Control header to "no-cache"
function noCaching(req: express.Request, res: express.Response, next: express.NextFunction) {
  res.header("Cache-Control", "no-cache");
  next();
}

// Methods that Electron app relies on.
export interface ElectronServerMethods {
  onDocOpen(cb: (filePath: string) => void): void;
  getUserConfig(): Promise<any>;
  updateUserConfig(obj: any): Promise<void>;
  onBackupMade(cb: () => void): void;
}

// Allow static files to be requested from any origin.
const serveAnyOrigin: serveStatic.ServeStaticOptions = {
  setHeaders: (res, filepath, stat) => {
    res.setHeader("Access-Control-Allow-Origin", "*");
  }
};<|MERGE_RESOLUTION|>--- conflicted
+++ resolved
@@ -1376,13 +1376,8 @@
       const docWorkerId = await this._addSelfAsWorker(workers);
 
       const storageManager = await this.create.createHostedDocStorageManager(
-<<<<<<< HEAD
-        this.docsRoot, docWorkerId, this._disableExternalStorage, workers, this._dbManager,
+        this, this.docsRoot, docWorkerId, this._disableExternalStorage, workers, this._dbManager,
         this.create.ExternalStorage.bind(this.create)
-=======
-        this, this.docsRoot, docWorkerId, this._disableExternalStorage,
-        workers, this._dbManager, this.create.ExternalStorage
->>>>>>> 57df761a
       );
       this._storageManager = storageManager;
     } else {
