--- conflicted
+++ resolved
@@ -104,11 +104,7 @@
     if (dismissTips) { await this.dismissBehavioralPrompts(); }
 
     // select right type
-<<<<<<< HEAD
-    await driver.findContentWait('.test-wselect-type', typeRe, 100).doClick();
-=======
     await driver.findContentWait('.test-wselect-type', typeRe, 500).doClick();
->>>>>>> e9840a9b
 
     if (dismissTips) { await this.dismissBehavioralPrompts(); }
 
