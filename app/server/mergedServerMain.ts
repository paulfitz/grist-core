--- conflicted
+++ resolved
@@ -120,7 +120,7 @@
       server.addHomeApi();
       server.addBillingApi();
       server.addNotifier();
-      server.addTelemetry();
+      await server.addTelemetry();
       await server.addHousekeeper();
       await server.addLoginRoutes();
       server.addAccountPage();
@@ -128,38 +128,14 @@
       server.addWelcomePaths();
       server.addLogEndpoint();
       server.addGoogleAuthEndpoint();
+      server.addInstallEndpoints();
     }
-<<<<<<< HEAD
-    server.addJsonSupport();
-    await server.addLandingPages();
-    // todo: add support for home api to standalone app
-    server.addHomeApi();
-    server.addBillingApi();
-    server.addNotifier();
-    await server.addTelemetry();
-    await server.addHousekeeper();
-    await server.addLoginRoutes();
-    server.addAccountPage();
-    server.addBillingPages();
-    server.addWelcomePaths();
-    server.addLogEndpoint();
-    server.addGoogleAuthEndpoint();
-    server.addInstallEndpoints();
-  }
-
-  if (includeDocs) {
-    server.addJsonSupport();
-    await server.addTelemetry();
-    await server.addDoc();
-  }
-=======
 
     if (includeDocs) {
       server.addJsonSupport();
-      server.addTelemetry();
+      await server.addTelemetry();
       await server.addDoc();
     }
->>>>>>> b6b2d05b
 
     if (includeHome) {
       server.addClientSecrets();
